<<<<<<< HEAD
Reactive Trader Cloud - UI
=======================

Requirements
------------

Node `^4.0.0` or `^5.0.0` ([npm3](https://www.npmjs.com/package/npm3) recommended), `npm@3.x.x`

Features
--------
=======
## Reactive Trader Cloud - UI

### Table of Contents

- [Requirements](#requirements)
- [Features](#features)
- [Getting Started](#getting-started)
- [Usage](#usage)
- [Structure](#structure)
- [Webpack](#webpack)
- [Styles](#styles)
- [Testing](#testing)
- [Utilities](#utilities)
- [Troubleshooting](#troubleshooting)

> _Requirements_
>
> Node `^4.0.0` or `^5.1.0` ([npm3](https://www.npmjs.com/package/npm3) recommended), `npm@3.x.x`

### Features
>>>>>>> f63d715b

* [React](https://github.com/facebook/react) (`^0.14.0`)
  * Includes react-addons-test-utils (`^0.14.0`)
* [React-Router](https://github.com/rackt/react-router) (`1.0.0-rc1`)
* [Karma](https://github.com/karma-runner/karma)
  * Mocha w/ Chai, Sinon-Chai, and Chai-as-Promised
  * PhantomJS
  * Code coverage reports
* [Babel](https://github.com/babel/babel)
  * `react-transform-hmr` for hot reloading
  * `react-transform-catch-errors` with `redbox-react` for more visible error reporting
  * Uses babel runtime rather than inline transformations
* [Webpack](https://github.com/webpack/webpack)
  * Separates application code from vendor dependencies
  * webpack-dev-server
  * sass-loader with CSS extraction
  * Pre-configured folder aliases and globals
* [ESLint](http://eslint.org)
  * Uses [Airbnb's ESLint config](https://github.com/airbnb/javascript/tree/master/packages/eslint-config-airbnb) (with some softened rules)
  * Includes separate test-specific `.eslintrc` to work with Mocha and Chai

### Getting Started

Just clone the repo and install the necessary node modules:

```sh
$ cd src/client
$ npm i                         # Install Node modules listed in ./package.json (may take a while the first time)
$ npm start                     # Compile and launch
```

### Usage

```sh
npm start
```
Runs the webpack build system with webpack-dev-server (by default found at `localhost:3000`).

```sh
npm run dev
```
Same as `npm run start` but opens the debug tools in a new window.

```sh
npm run compile
```
Runs the webpack build system with your current NODE_ENV and compiles the application to disk (`~/dist`).

```sh
npm run test
```
Runs unit tests with Karma and generates coverage reports.

```sh
npm run test:dev
```
Similar to `npm run test`, but will watch for changes and re-run tests; does not generate coverage reports.

```sh
npm run lint
```
Run ESLint against all `.js` files in `~/src`. This used to be a webpack preloader, but the browser console output could get fairly ugly. If you want development-time linting, consider using an `eslint` plugin for your text editor.

```sh
npm run lint:tests
```
Lint all `.spec.js` files in of `~/tests`.

```sh
npm run deploy
```
Helper script to run linter, tests, and then, on success, compile your application to disk.

```sh
npm run dist
```
Runs build and starts the backend server, mounting `dist` as root with port configured as `8888`

### Configuration

Basic project configuration can be found in `~/config/index.js`. Here you'll be able to redefine your src and dist directories, add/remove aliases, tweak your vendor dependencies, and more. For the most part, you should be able to make your changes in here without ever having to touch the webpack build configuration.

### Webpack

#### Configuration
The webpack compiler configuration is located in `~/build/webpack`. Here you'll find configurations for each environment; `development`, `production`, and `development_hot` exist out of the box. These configurations are selected based on your current `NODE_ENV`, with the exception of `development_hot` which will _always_ be used by webpack dev server.

#### Vendor Bundle
You can redefine which packages to treat as vendor dependencies by editing `vendor_dependencies` in `~/config/index.js`. These default to:

```js
[
  'history',
  'react',
  'react-redux',
  'react-router',
  'redux-router',
  'redux'
]
```

#### Aliases
As mentioned in features, the default webpack configuration provides some globals and aliases to make your life easier. These can be used as such:

```js
// current file: ~/src/views/some/nested/View.js
import SomeComponent from '../../../components/SomeComponent'; // without alias
import SomeComponent from 'components/SomeComponent'; // with alias
```

Available aliases:
```js
components  => '~/src/components'
constants   => '~/src/constants'
containers  => '~/src/containers'
layouts     => '~/src/layouts'
routes      => '~/src/routes'
services    => '~/src/services'
styles      => '~/src/styles'
utils       => '~/src/utils'
views       => '~/src/views'
```

### Styles

All `.scss` imports will be run through the sass-loader and extracted during production builds. If you're requiring styles from a base styles directory (useful for generic, app-wide styles), you can make use of the `styles` alias, e.g.:

```js
// current file: ~/src/components/some/nested/component/index.jsx
import 'styles/core.scss'; // this imports ~/src/styles/core.scss
```


However, to avoid duplication of common mixins and things like bootstrap-sass, implicit loading of files and modules is done in `styles/_base.scss`.
Furthermore, this `styles` directory is aliased for sass imports, which further eliminates manual directory traversing; this is especially useful for importing variables/mixins.

Here's an example:

```scss
// current file: ~/src/styles/some/nested/style.scss
// what used to be this (where base is ~/src/styles/_base.scss):
@import '../../base';

// can now be this:
@import 'base';
```

### Testing

To add a unit test, simply create `.spec.js` file anywhere in `~/tests`. Karma will pick up on these files automatically, and Mocha and Chai will be available within your test without the need to import them.

Coverage reports will be compiled to `~/coverage` by default. If you wish to change what reporters are used and where reports are compiled, you can do so by modifying `coverage_reporters` in `~/config/index.js`.

### OpenFin

Currently, this is only available for Windows clients but likely will change Q1 of 2017 when OpenFin runtime moves to Electron.

To run the app in OpenFin, you need to:

```sh
$ [.../src/client] master ± npm i -g openfin-cli
$ [.../src/client] master ± openfin -l -c src/app.json
```

By default, OpenFin will connect to your local development server on port 3000 (`http://localhost:3000/`) but you can override that by passing an extra argument to the launcher:

```sh
$ [.../src/client] master ± openfin -l -c src/app.json -u http://somedomain.com
```

Once this completes and resources are fetched, OpenFin will create an app icon on your desktop with the last configuration setting that you can relaunch.

*nb* You may find you need to clear up the OpenFin cache, which includes localStorage and app window sizes and positions. Cache can be deleted manually by removing files from these folders:

 - For Windows Vista, 7, or 8: `%LOCALAPPDATA%\OpenFin\cache`
 - For Windows XP: `\Local Settings\Application Data\OpenFin\cache`<|MERGE_RESOLUTION|>--- conflicted
+++ resolved
@@ -1,36 +1,13 @@
-<<<<<<< HEAD
-Reactive Trader Cloud - UI
-=======================
+## Reactive Trader Cloud - UI
 
 Requirements
 ------------
-
-Node `^4.0.0` or `^5.0.0` ([npm3](https://www.npmjs.com/package/npm3) recommended), `npm@3.x.x`
-
-Features
---------
-=======
-## Reactive Trader Cloud - UI
-
-### Table of Contents
-
-- [Requirements](#requirements)
-- [Features](#features)
-- [Getting Started](#getting-started)
-- [Usage](#usage)
-- [Structure](#structure)
-- [Webpack](#webpack)
-- [Styles](#styles)
-- [Testing](#testing)
-- [Utilities](#utilities)
-- [Troubleshooting](#troubleshooting)
 
 > _Requirements_
 >
 > Node `^4.0.0` or `^5.1.0` ([npm3](https://www.npmjs.com/package/npm3) recommended), `npm@3.x.x`
 
 ### Features
->>>>>>> f63d715b
 
 * [React](https://github.com/facebook/react) (`^0.14.0`)
   * Includes react-addons-test-utils (`^0.14.0`)
