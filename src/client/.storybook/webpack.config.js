const path = require('path')

module.exports = (baseConfig, env, defaultConfig) => {
  defaultConfig.module.rules.push({
    test: /\.(ts|tsx)$/,
<<<<<<< HEAD
    loader: require.resolve('awesome-typescript-loader')
=======
    use: [require.resolve('awesome-typescript-loader')]
>>>>>>> 20dfeee0
  })
  defaultConfig.resolve.extensions.push('.ts', '.tsx', '.js')
  defaultConfig.resolve.alias = {
    'rt-components': path.resolve(__dirname, '../src', 'rt-components'),
    'rt-util': path.resolve(__dirname, '../src', 'rt-util'),
    'rt-types': path.resolve(__dirname, '../src', 'rt-types'),
    'rt-actions': path.resolve(__dirname, '../src', 'rt-actions'),
    'rt-storybook': path.resolve(__dirname, '../src', 'rt-storybook'),
    'rt-styleguide': path.resolve(__dirname, '../src', 'rt-styleguide'),
    'rt-system': path.resolve(__dirname, '../src', 'rt-storybook'),
    'rt-themes': path.resolve(__dirname, '../src', 'rt-themes'),
    'rt-theme': path.resolve(__dirname, '../src', 'rt-theme'),
    'rt-system': path.resolve(__dirname, '../src', 'rt-system'),
    ui: path.resolve(__dirname, '../src', 'ui'),
<<<<<<< HEAD
=======
    system: path.resolve(__dirname, '../src', 'system'),
>>>>>>> 20dfeee0
    shell: path.resolve(__dirname, '../src', 'shell')
  }
  defaultConfig = require('../config-overrides')(defaultConfig, env)

  return defaultConfig
}<|MERGE_RESOLUTION|>--- conflicted
+++ resolved
@@ -3,11 +3,7 @@
 module.exports = (baseConfig, env, defaultConfig) => {
   defaultConfig.module.rules.push({
     test: /\.(ts|tsx)$/,
-<<<<<<< HEAD
-    loader: require.resolve('awesome-typescript-loader')
-=======
     use: [require.resolve('awesome-typescript-loader')]
->>>>>>> 20dfeee0
   })
   defaultConfig.resolve.extensions.push('.ts', '.tsx', '.js')
   defaultConfig.resolve.alias = {
@@ -22,10 +18,7 @@
     'rt-theme': path.resolve(__dirname, '../src', 'rt-theme'),
     'rt-system': path.resolve(__dirname, '../src', 'rt-system'),
     ui: path.resolve(__dirname, '../src', 'ui'),
-<<<<<<< HEAD
-=======
     system: path.resolve(__dirname, '../src', 'system'),
->>>>>>> 20dfeee0
     shell: path.resolve(__dirname, '../src', 'shell')
   }
   defaultConfig = require('../config-overrides')(defaultConfig, env)
