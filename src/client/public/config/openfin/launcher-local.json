--- conflicted
+++ resolved
@@ -3,13 +3,8 @@
         "name": "Reactive Trader Cloud (LOCAL)",
         "url": "http://localhost:3000/launcher",
         "uuid": "ReactiveLauncher",
-<<<<<<< HEAD
-        "defaultWidth": 60,
-        "defaultHeight": 350,
-=======
         "defaultWidth": 380,
         "defaultHeight": 60,
->>>>>>> 67416b54
         "defaultTop": 160,
         "defaultLeft": 30,
         "autoShow": true,
