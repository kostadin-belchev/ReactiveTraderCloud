--- conflicted
+++ resolved
@@ -8,13 +8,8 @@
   "startup_app": {
     "name": "Reactive Trader",
     "url": "https://web-demo.adaptivecluster.com/",
-<<<<<<< HEAD
-    "uuid": "reactive-trader-cloud-web-demo",
-    "applicationIcon": "https://web-demo.adaptivecluster.com/static/media/adaptive-mark-large.png",
-=======
     "uuid": "reactive-trader-demo",
     "applicationIcon": "https://web-demo.adaptivecluster.com/static/media/reactive-trader-icon-256x256.png",
->>>>>>> eaad52e9
     "autoShow": true,
     "defaultWidth": 1280,
     "defaultHeight": 900,
@@ -38,13 +33,8 @@
   },
   "shortcut": {
     "company": "Adaptive Consulting",
-<<<<<<< HEAD
-    "icon": "https://web-demo.adaptivecluster.com/static/media/icon.ico",
-    "name": "Reactive Trader Cloud"
-=======
     "icon": "https://web-demo.adaptivecluster.com/static/media/reactive-trader.ico",
     "name": "Reactive Trader"
->>>>>>> eaad52e9
   },
   "appAssets": [
     {
