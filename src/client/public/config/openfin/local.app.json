--- conflicted
+++ resolved
@@ -16,14 +16,9 @@
         "frame": false
     },
     "runtime": {
-<<<<<<< HEAD
-        "version": "9.61.33.32",
-        "futureVersion": "9.61.33.32",
-=======
         "arguments": "--force-device-scale-factor=1",
         "version": "9.61.34.22",
         "futureVersion": "9.61.34.22",
->>>>>>> 99411586
         "forceLatest": true
     },
     "shortcut": {
