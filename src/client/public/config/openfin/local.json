--- conflicted
+++ resolved
@@ -14,7 +14,6 @@
         "resizable": true,
         "maximizable": true,
         "frame": false,
-<<<<<<< HEAD
         "preload": [
             {
                 "url": "http://localhost:3000/plugin/service-loader.js"
@@ -23,8 +22,6 @@
                 "url": "http://localhost:3000/plugin/fin.desktop.Excel.js"
             }
         ],
-=======
->>>>>>> c1c86564
         "contextMenu": true,
         "accelerator": {
             "devtools": true,
@@ -44,18 +41,17 @@
         "icon": "http://localhost:3000/static/media/icon.ico",
         "name": "Reactive Trader Cloud (LOCAL)"
     },
-<<<<<<< HEAD
     "appAssets": [
         {
             "src": "http://localhost:3000/plugin/add-in.zip",
             "alias": "excel-api-addin",
             "version": "2.0.0",
             "forceDownload": true
-=======
+        }
+    ],
     "services": [
         {
             "name": "layouts"
->>>>>>> c1c86564
         }
     ]
 }