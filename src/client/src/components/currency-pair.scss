--- conflicted
+++ resolved
@@ -5,11 +5,7 @@
   border: 1px solid $gray-darker;
   background: $gray-dark;
   color: $gray-light;
-<<<<<<< HEAD
-  margin: 2px;
-=======
   margin: 4px;
->>>>>>> f2466314
   overflow: hidden;
   &:hover {
     background: $gray;
