import React from 'react';
import { Link } from 'react-router';
import system from 'system';
import { serviceContainer, model as serviceModel, FakeUserRepository } from 'services';

class Header extends React.Component {

  static propTypes = {
    status: React.PropTypes.bool
  }

  constructor() {
    super();
    this._disposables = new Rx.CompositeDisposable();
    this.state = {

    };
  }

  componentWillMount(){
    if (window.fin){
      window.fin.desktop.main(() => this.fin = window.fin.desktop.Window.getCurrent());
    }
  }

<<<<<<< HEAD
  getBrokerStatus(status:boolean){
=======
  componentDidMount(){
    this._observeStatusStream();
  }

  componentWillUnmount() {
    this._disposables.dispose();
  }

  _observeStatusStream() {
    this._disposables.add(
      serviceContainer.serviceStatusStream.subscribe((services:serviceModel.ServiceStatusLookup) => {
          this.setState({serviceLookup:services});
        },
        err => {
          _log.error(`Error on service status stream ${err.message}`);
        }
      )
    );
  }

  getBrokerStatus(status:boolean) {
>>>>>>> 0939982f
    return status
      ? <span className='fa-stack text-success animated fadeIn' title='Online'>
          <i className='fa fa-signal fa-stack-1x'/>
        </span>
      : <span className='fa-stack' title='Connection offline'>
          <i className='fa fa-signal fa-stack-1x'/>
          <i className='fa fa-ban fa-stack-2x text-danger'/>
        </span>;
  }

<<<<<<< HEAD
  getServices(serviceLookup:serviceModel.ServiceStatusLookup){
    const serviceIndicators = [];

    for (let serviceType in serviceLookup.services){
=======
  getServices() {
    var serviceLookup:serviceModel.ServiceStatusLookup = this.state.serviceLookup;
    if (!serviceLookup) {
      return [];
    }
    const serviceIndicators = [];
    for (let serviceType in serviceLookup.services) {
>>>>>>> 0939982f
      var statusSummary:system.service.ServiceStatus = serviceLookup.services[serviceType];
      if (statusSummary.isConnected){
        serviceIndicators.push(
          <li key={serviceType} className='service-status'>
            <i
              className='fa fa-circle '
              title={serviceType + ' ' + statusSummary.connectedInstanceCount + ': nodes online'}/>
            <i className='node-badge'>{statusSummary.connectedInstanceCount}</i>
          </li>
        );
      } else {
        serviceIndicators.push(
          <li key={serviceType} className='service-status text-danger animated infinite fadeIn'>
            <i className='fa fa-circle-o' title={serviceType + ' offline'}/>
          </li>
        );
      }
    }
    return serviceIndicators;
  }

  close(){
    this.fin && this.fin.close();
  }

  minimise(e){
    e && e.preventDefault();
    this.fin && this.fin.minimize();
  }

  maximise(e){
    e && e.preventDefault();
    if (this.fin){
      this.fin.getState(state =>{
        switch (state){
          case 'maximized':
          case 'restored':
          case 'minimized':
            this.fin.restore(() => this.fin.bringToFront());
            break;
          default:
            this.fin.maximize();
        }
      });
    }
  }

  handleExternalClick(e){
    if (window.fin){
      e.preventDefault();
      window.fin.desktop.System.openUrlWithBrowser(e.currentTarget.href);
    }
  }

<<<<<<< HEAD
  render(){
    const { status, services } = this.props;
=======
  render() {
    const { status } = this.props;
>>>>>>> 0939982f
    var currentUser = FakeUserRepository.currentUser;
    return (
      <nav className='navbar navbar-default'>
        <a className='navbar-brand navbar-adaptive' href='http://weareadaptive.com/' target='_blank'
           title='Adaptive Home Page' onClick={(e) => this.handleExternalClick(e)}>
          <img src='images/adaptive-logo-statusbar.png' alt='Adaptive Logo'/>
        </a>
        <a className='navbar-brand navbar-adaptive navbar-openfin' href='http://openfin.co/' target='_blank'
           title='Open Fin' onClick={(e) => this.handleExternalClick(e)}>
          <img src='images/openfin-logo.png' alt='OpenFin Logo'/>
        </a>
        <Link className='navbar-brand' to='/' title='Home'>
          Reactive Trader Cloud
        </Link>
        <ul className='nav navbar-nav hidden-xs hidden-sm navbar-left'>
          <li>
            <Link to='/user' className='nav-link' activeClassName='active'>
              <i className='fa fa-user'/> {currentUser.code} ({currentUser.name} {currentUser.surname})
            </Link>
          </li>
        </ul>
        <nav className='nav navbar-nav chrome-controls pull-right'>
          <a title='Minimise' onClick={(e) => this.minimise(e)} href='#'>
            <i className='fa fa-minus-square'/>
          </a>
          <a title='Maximise' onClick={(e) => this.maximise(e)} href='#'>
            <i className='fa fa-plus-square'/>
          </a>
          <a title='Close' onClick={() => this.close()} href='#'>
            <i className='fa fa-times'/>
          </a>
        </nav>
        <ul className='nav navbar-nav pull-right nav-status hidden-xs'>
          <li>{this.getBrokerStatus(status)}</li>
          {this.getServices()}
        </ul>
      </nav>
    );
  }
}

export default Header;<|MERGE_RESOLUTION|>--- conflicted
+++ resolved
@@ -23,9 +23,6 @@
     }
   }
 
-<<<<<<< HEAD
-  getBrokerStatus(status:boolean){
-=======
   componentDidMount(){
     this._observeStatusStream();
   }
@@ -47,7 +44,6 @@
   }
 
   getBrokerStatus(status:boolean) {
->>>>>>> 0939982f
     return status
       ? <span className='fa-stack text-success animated fadeIn' title='Online'>
           <i className='fa fa-signal fa-stack-1x'/>
@@ -58,12 +54,6 @@
         </span>;
   }
 
-<<<<<<< HEAD
-  getServices(serviceLookup:serviceModel.ServiceStatusLookup){
-    const serviceIndicators = [];
-
-    for (let serviceType in serviceLookup.services){
-=======
   getServices() {
     var serviceLookup:serviceModel.ServiceStatusLookup = this.state.serviceLookup;
     if (!serviceLookup) {
@@ -71,7 +61,6 @@
     }
     const serviceIndicators = [];
     for (let serviceType in serviceLookup.services) {
->>>>>>> 0939982f
       var statusSummary:system.service.ServiceStatus = serviceLookup.services[serviceType];
       if (statusSummary.isConnected){
         serviceIndicators.push(
@@ -126,13 +115,8 @@
     }
   }
 
-<<<<<<< HEAD
-  render(){
-    const { status, services } = this.props;
-=======
   render() {
     const { status } = this.props;
->>>>>>> 0939982f
     var currentUser = FakeUserRepository.currentUser;
     return (
       <nav className='navbar navbar-default'>
