--- conflicted
+++ resolved
@@ -9,14 +9,9 @@
 // containers and layout
 import Dimensions from 'react-dimensions';
 import Container from './container';
-<<<<<<< HEAD
 
 import { findWhere } from 'lodash';
-
-=======
-import _ from 'lodash';
 import { serviceContainer } from 'services';
->>>>>>> c2848495
 
 /**
  * @class Blotter
@@ -26,13 +21,9 @@
 class Blotter extends React.Component {
 
   static propTypes = {
-<<<<<<< HEAD
     trades: React.PropTypes.array,
     status: React.PropTypes.number,
     containerWidth: React.PropTypes.number
-=======
-    trades: React.PropTypes.array
->>>>>>> c2848495
   }
 
   constructor(props, context){
@@ -159,17 +150,11 @@
   }
 
   render(){
-<<<<<<< HEAD
-    const outerClassName = this.props.status ? 'blotter online' : 'blotter offline';
+    const outerClassName = serviceContainer.serviceStatus.blotter.isConnected ? 'blotter online' : 'blotter offline';
 
     const { flagged } = this.state,
           { trades } = this.props,
           schema = this.getSchema(trades);
-=======
-    const className = serviceContainer.serviceStatus.blotter.isConnected
-      ? 'blotter online'
-      : 'blotter offline';
->>>>>>> c2848495
 
     return (
       <Container
