import React from 'react';
import CurrencyPair from './currency-pair';
import _ from 'lodash';

import transport from '../utils/transport';


//todo: hook up socket stream
let pairs = [];

<<<<<<< HEAD
const STALE_TIMEOUT = 5000;
=======
const STALE_TIMEOUT = 4000;
>>>>>>> f2466314


/**
 * @class CurrencyPairs
 * @extends {React.Component}
 */
class CurrencyPairs extends React.Component {

  /**
   * @constructs CurrencyPair
   * @param {Object=} props
   * @param {Object=} context
   */
  constructor(props, context){
    super(props, context);
    this.state = {
      pairs: []
    };

    this.subscribed = [];
  }

  /**
   * Deals with socket comms for pairs - gets reference data, subscribes to each pair.
   */
  attachSubs(){
    transport.subscribe('reference.getCurrencyPairUpdatesStream', (referenceData) => {
      const update = _.debounce((src) => {
<<<<<<< HEAD
        this.setState({
          pairs: src || this.state.pairs
        });
      }, 500);
=======
        const pairs = src || this.state.pairs;

        pairs.forEach((pair) => {
          pair.state = Date.now() - (pair.lastUpdated || 0) > STALE_TIMEOUT ? 'stale' : 'listening';
        });

        this.setState({
          pairs: pairs
        });
      }, 5);
>>>>>>> f2466314

      // normalise the currency pair reference data
      const pairs = _.map(referenceData.Updates, (updatedPair) => {
        const pair = updatedPair.CurrencyPair;

        if (updatedPair.UpdateType == 0){
<<<<<<< HEAD
=======


>>>>>>> f2466314
          return {
            //todo: accept rawPair.PipPosition and rawPair.RatePrecision
            pip: 5,
            precision: 5,
            pair: pair.Symbol,
            id: pair.Symbol,
            buy: undefined,
            sell: undefined
          };
        }
        else {
          // removed?
<<<<<<< HEAD
          console.log(updatedPair.UpdateType);
=======
          // console.log(updatedPair.UpdateType);
>>>>>>> f2466314
          update(this.state.pairs.filter((p) => p.id != pair.Symbol));
          transport.unsubscribe('pricing.getPriceUpdates', existing.handler, {id: pair.Symbol})
        }
      }, this);

      this.setState({
        pairs: pairs
      });

<<<<<<< HEAD
      console.log(this.state.pairs);

      // subscribe to individual streams
      this.state.pairs.forEach((pair) => {
        transport.subscribe('pricing.getPriceUpdates', pair.handler = (priceData) => {
          let found = _.findWhere(this.state.pairs, {id: priceData.symbol});

          // transport.log(found);
          // console.count('tick ' + pair.id);
          if (!found){
            //todo: we should unsubscribe!
            return;
          }
          //if (!found){
          //  found = _.findWhere(pairs, {id: priceData.symbol});
          //  this.state.pairs.push(found);
          //}

          found.buy = Number(priceData.bid);
          found.sell = Number(priceData.ask);
=======
      // subscribe to individual streams
      this.state.pairs.forEach((pair) => {
        transport.subscribe('pricing.getPriceUpdates', pair.handler = (priceData) => {
          let existingPair = _.findWhere(this.state.pairs, {id: priceData.symbol});

          if (!existingPair){
            //todo: we should unsubscribe!
            return;
          }

          existingPair.buy = Number(priceData.bid);
          existingPair.sell = Number(priceData.ask);

          existingPair.lastUpdated = Date.now();
>>>>>>> f2466314

          update();
        }, {
          symbol: pair.id
        })
      });
    });
  }

  componentWillMount(){
    if (transport.isOpen){
      this.attachSubs();
    }
    else {
      transport.on('open', () => this.attachSubs());
    }
    this.setState({
      pairs: pairs
    });
  }

  onACK(payload){
    const pairs = this.state.pairs,
          pair = _.findWhere(pairs, {pair: payload.pair});

    pair.state = 'listening';
    pair.response = payload;

    this.setState({
      pairs
    });
  }

  componentDidUpdate(){
    // silently remove last response
    this.state.pairs.forEach((pair)=>{
      delete pair.response;
    });
  }

  onExecute(payload){
    //todo: send to socket.
    if (this.props.onExecute){
      const pair = _.findWhere(this.state.pairs, {pair: payload.pair});
      pair.state = 'executing';

      payload.onACK = (...args) => this.onACK(...args);

      this.props.onExecute(payload);
    }
  }

  render(){
<<<<<<< HEAD
=======
    // filter cps that have got price data only.
>>>>>>> f2466314
    const p = this.state.pairs.filter((a) => {
      return a.buy && a.sell;
    });

<<<<<<< HEAD
    return <div className='currency-pairs'>
      {p.map((cp) => {
        return <CurrencyPair onExecute={(payload) => this.onExecute(payload)}
                             pair={cp.pair}
                             size="100m"
                             key={cp.id}
                             buy={cp.buy}
                             sell={cp.sell}
                             precision={cp.precision}
                             pip={cp.pip}
                             state={cp.state}
                             response={cp.response} />
      })}
=======
    return <div>
      <nav className='navbar navbar-default'>
        <a className='navbar-brand' href='/'>ReactiveTrader</a>
        <ul className='nav navbar-nav hidden-xs navbar-left'>
          <li>
            <a href='/admin' className='nav-link' activeClassName='active'>Admin Cluster</a>
          </li>
        </ul>
        <ul className="nav navbar-nav pull-right">
          <li><a href="#" name='status'>{p.length ? 'online' : 'Waiting for pricing data...'}</a></li>
        </ul>
      </nav>
      <div className='currency-pairs container'>
        {p.length ? p.map((cp) => {
          return <CurrencyPair onExecute={(payload) => this.onExecute(payload)}
                               pair={cp.pair}
                               size="100m"
                               key={cp.id}
                               buy={cp.buy}
                               sell={cp.sell}
                               precision={cp.precision}
                               pip={cp.pip}
                               state={cp.state}
                               response={cp.response} />
        }) : <div className="text-center"><i className="fa fa-5x fa-cog fa-spin"></i></div> }
      </div>
>>>>>>> f2466314
    </div>
  }
}

export default CurrencyPairs;<|MERGE_RESOLUTION|>--- conflicted
+++ resolved
@@ -8,11 +8,7 @@
 //todo: hook up socket stream
 let pairs = [];
 
-<<<<<<< HEAD
-const STALE_TIMEOUT = 5000;
-=======
 const STALE_TIMEOUT = 4000;
->>>>>>> f2466314
 
 
 /**
@@ -41,12 +37,6 @@
   attachSubs(){
     transport.subscribe('reference.getCurrencyPairUpdatesStream', (referenceData) => {
       const update = _.debounce((src) => {
-<<<<<<< HEAD
-        this.setState({
-          pairs: src || this.state.pairs
-        });
-      }, 500);
-=======
         const pairs = src || this.state.pairs;
 
         pairs.forEach((pair) => {
@@ -57,18 +47,14 @@
           pairs: pairs
         });
       }, 5);
->>>>>>> f2466314
 
       // normalise the currency pair reference data
       const pairs = _.map(referenceData.Updates, (updatedPair) => {
         const pair = updatedPair.CurrencyPair;
 
         if (updatedPair.UpdateType == 0){
-<<<<<<< HEAD
-=======
 
 
->>>>>>> f2466314
           return {
             //todo: accept rawPair.PipPosition and rawPair.RatePrecision
             pip: 5,
@@ -81,11 +67,7 @@
         }
         else {
           // removed?
-<<<<<<< HEAD
-          console.log(updatedPair.UpdateType);
-=======
           // console.log(updatedPair.UpdateType);
->>>>>>> f2466314
           update(this.state.pairs.filter((p) => p.id != pair.Symbol));
           transport.unsubscribe('pricing.getPriceUpdates', existing.handler, {id: pair.Symbol})
         }
@@ -95,28 +77,6 @@
         pairs: pairs
       });
 
-<<<<<<< HEAD
-      console.log(this.state.pairs);
-
-      // subscribe to individual streams
-      this.state.pairs.forEach((pair) => {
-        transport.subscribe('pricing.getPriceUpdates', pair.handler = (priceData) => {
-          let found = _.findWhere(this.state.pairs, {id: priceData.symbol});
-
-          // transport.log(found);
-          // console.count('tick ' + pair.id);
-          if (!found){
-            //todo: we should unsubscribe!
-            return;
-          }
-          //if (!found){
-          //  found = _.findWhere(pairs, {id: priceData.symbol});
-          //  this.state.pairs.push(found);
-          //}
-
-          found.buy = Number(priceData.bid);
-          found.sell = Number(priceData.ask);
-=======
       // subscribe to individual streams
       this.state.pairs.forEach((pair) => {
         transport.subscribe('pricing.getPriceUpdates', pair.handler = (priceData) => {
@@ -131,7 +91,6 @@
           existingPair.sell = Number(priceData.ask);
 
           existingPair.lastUpdated = Date.now();
->>>>>>> f2466314
 
           update();
         }, {
@@ -185,29 +144,11 @@
   }
 
   render(){
-<<<<<<< HEAD
-=======
     // filter cps that have got price data only.
->>>>>>> f2466314
     const p = this.state.pairs.filter((a) => {
       return a.buy && a.sell;
     });
 
-<<<<<<< HEAD
-    return <div className='currency-pairs'>
-      {p.map((cp) => {
-        return <CurrencyPair onExecute={(payload) => this.onExecute(payload)}
-                             pair={cp.pair}
-                             size="100m"
-                             key={cp.id}
-                             buy={cp.buy}
-                             sell={cp.sell}
-                             precision={cp.precision}
-                             pip={cp.pip}
-                             state={cp.state}
-                             response={cp.response} />
-      })}
-=======
     return <div>
       <nav className='navbar navbar-default'>
         <a className='navbar-brand' href='/'>ReactiveTrader</a>
@@ -234,7 +175,6 @@
                                response={cp.response} />
         }) : <div className="text-center"><i className="fa fa-5x fa-cog fa-spin"></i></div> }
       </div>
->>>>>>> f2466314
     </div>
   }
 }
