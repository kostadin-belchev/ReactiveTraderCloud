--- conflicted
+++ resolved
@@ -157,22 +157,9 @@
       return a.buy && a.sell;
     });
 
-    const status = {
-      connection: p.length > 0,
-      services: {
-        Pricing: true,
-        Reference: true,
-        Blotter: false,
-        Execution: false
-      }
-    };
     return <div>
-<<<<<<< HEAD
-      <Header status={status} />
-=======
 
       <Header status={this.state.connected} services={this.state.services} />
->>>>>>> 16c709e2
       <div className='currency-pairs'>
         {p.length ? p.map((cp) => {
           return <CurrencyPair onExecute={(payload) => this.onExecute(payload)}
