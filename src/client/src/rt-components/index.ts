export { EnvironmentProvider, withEnvironment, Environment } from './EnvironmentProvider'
export { TearOff } from './tearOff'
export { default as OpenFinChrome } from './OpenFinChrome'
export { TradeButton, Flex, flexStyle } from './styleGuide'
<<<<<<< HEAD
export { default as AdaptiveLoader } from './AdaptiveLoader'
export { default as TickCross } from './TickCross'
export { default as ThemeSwitcher } from './ThemeSwitcher'
export { default as Modal } from './Modal'
export { default as SidePanel } from './SidePanel'
=======
export { default as TickCross } from './TickCross'
>>>>>>> 8018379c
export { PopoutIcon, ExpandIcon, LogoIcon } from './icons'<|MERGE_RESOLUTION|>--- conflicted
+++ resolved
@@ -2,13 +2,5 @@
 export { TearOff } from './tearOff'
 export { default as OpenFinChrome } from './OpenFinChrome'
 export { TradeButton, Flex, flexStyle } from './styleGuide'
-<<<<<<< HEAD
-export { default as AdaptiveLoader } from './AdaptiveLoader'
 export { default as TickCross } from './TickCross'
-export { default as ThemeSwitcher } from './ThemeSwitcher'
-export { default as Modal } from './Modal'
-export { default as SidePanel } from './SidePanel'
-=======
-export { default as TickCross } from './TickCross'
->>>>>>> 8018379c
 export { PopoutIcon, ExpandIcon, LogoIcon } from './icons'