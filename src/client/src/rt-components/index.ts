--- conflicted
+++ resolved
@@ -5,28 +5,11 @@
   PlatformProvider,
   PlatformName,
   WindowConfig,
-<<<<<<< HEAD
-  usePlatform,
-} from './platform'
-
-export { platform, usePlatform, externalWindowDefault, PlatformProvider }
-=======
-  openFinNotifications,
-  setupGlobalOpenfinNotifications,
   setupWorkspaces,
   usePlatform,
 } from './platform'
 
-export {
-  platform,
-  usePlatform,
-  externalWindowDefault,
-  PlatformProvider,
-  openFinNotifications,
-  setupGlobalOpenfinNotifications,
-  setupWorkspaces,
-}
->>>>>>> a250b6ba
+export { platform, usePlatform, externalWindowDefault, PlatformProvider, setupWorkspaces }
 export type PlatformAdapter = PlatformAdapter
 export type PlatformName = PlatformName
 export type WindowConfig = WindowConfig
