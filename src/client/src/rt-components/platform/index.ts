import { PlatformAdapter, WindowConfig, openFinNotifications, setupGlobalOpenfinNotifications } from './adapters'
export { openFinNotifications, setupGlobalOpenfinNotifications }
export type PlatformAdapter = PlatformAdapter
export type WindowConfig = WindowConfig
export { default as Platform } from './platform'
export { PlatformProvider } from './context'
export { withPlatform } from './withPlatform'
export { externalWindowDefault } from './externalWindowDefault'
<<<<<<< HEAD
export { InteropTopics } from './adapters'
=======
export { excelAdapter, InteropTopics } from './adapters'
>>>>>>> 78054908
<|MERGE_RESOLUTION|>--- conflicted
+++ resolved
@@ -6,8 +6,4 @@
 export { PlatformProvider } from './context'
 export { withPlatform } from './withPlatform'
 export { externalWindowDefault } from './externalWindowDefault'
-<<<<<<< HEAD
-export { InteropTopics } from './adapters'
-=======
-export { excelAdapter, InteropTopics } from './adapters'
->>>>>>> 78054908
+export { excelAdapter, InteropTopics } from './adapters'