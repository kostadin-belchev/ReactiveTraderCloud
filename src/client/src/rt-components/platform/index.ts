--- conflicted
+++ resolved
@@ -2,20 +2,14 @@
 export type PlatformAdapter = PlatformAdapter
 export type WindowConfig = WindowConfig
 export type PlatformName = PlatformName
-<<<<<<< HEAD
-export { excelAdapter, InteropTopics, Browser, OpenFin, Finsemble } from './adapters'
-=======
 export {
   excelAdapter,
   InteropTopics,
   Browser,
   OpenFin,
   Finsemble,
-  openFinNotifications,
-  setupGlobalOpenfinNotifications,
   setupWorkspaces,
 } from './adapters'
->>>>>>> a250b6ba
 export { default as platform } from './platform'
 export { PlatformProvider, usePlatform } from './context'
 export { externalWindowDefault } from './externalWindowDefault'