--- conflicted
+++ resolved
@@ -6,8 +6,5 @@
 export { default as Browser } from './browser/browser'
 export { default as OpenFin, openFinNotifications, setupGlobalOpenfinNotifications } from './openfin/openFin'
 export { default as Finsemble } from './finsemble/finsemble'
-<<<<<<< HEAD
-=======
 export { excelAdapter } from './openfin/excel'
->>>>>>> 78054908
 export { InteropTopics } from './types'