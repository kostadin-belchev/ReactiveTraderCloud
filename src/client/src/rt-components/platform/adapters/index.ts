import { WindowConfig, PlatformName } from './types'
import OpenFin from './openfin/openFin'
import Browser from './browser/browser'
import Finsemble from './finsemble/finsemble'

export type PlatformAdapter = OpenFin | Browser | Finsemble
export type WindowConfig = WindowConfig
export type PlatformName = PlatformName
export { default as Browser } from './browser/browser'
<<<<<<< HEAD
export { default as OpenFin } from './openfin/openFin'
=======
export {
  default as OpenFin,
  openFinNotifications,
  setupGlobalOpenfinNotifications,
  setupWorkspaces,
} from './openfin/openFin'
>>>>>>> a250b6ba
export { default as Finsemble } from './finsemble/finsemble'
export { excelAdapter } from './openfin/excel'
export { InteropTopics } from './types'<|MERGE_RESOLUTION|>--- conflicted
+++ resolved
@@ -7,16 +7,7 @@
 export type WindowConfig = WindowConfig
 export type PlatformName = PlatformName
 export { default as Browser } from './browser/browser'
-<<<<<<< HEAD
-export { default as OpenFin } from './openfin/openFin'
-=======
-export {
-  default as OpenFin,
-  openFinNotifications,
-  setupGlobalOpenfinNotifications,
-  setupWorkspaces,
-} from './openfin/openFin'
->>>>>>> a250b6ba
+export { default as OpenFin, setupWorkspaces } from './openfin/openFin'
 export { default as Finsemble } from './finsemble/finsemble'
 export { excelAdapter } from './openfin/excel'
 export { InteropTopics } from './types'