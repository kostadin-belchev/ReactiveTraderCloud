--- conflicted
+++ resolved
@@ -75,11 +75,7 @@
       new fin.desktop.Notification({
         url: '/notification',
         message,
-<<<<<<< HEAD
-        timeout: 20000,
-=======
         timeout: 8000,
->>>>>>> 543e6c90
       } as any),
   }
 }