--- conflicted
+++ resolved
@@ -21,10 +21,6 @@
 }
 
 export enum InteropTopics {
-<<<<<<< HEAD
-  Analytics = 'position-update',
-  Blotter = 'blotter-data',
-=======
   /* excel interop data feeds */
   Analytics = 'position-update',
   Blotter = 'blotter-data',
@@ -36,7 +32,6 @@
   /* closing trades from Excel, currently 
   not in use */
   ClosePosition = 'close-position',
->>>>>>> f24aec98
 }
 
 export interface ExcelInterop {
