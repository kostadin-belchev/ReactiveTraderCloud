--- conflicted
+++ resolved
@@ -1,11 +1,6 @@
 import { faTimes } from '@fortawesome/free-solid-svg-icons'
 import { FontAwesomeIcon } from '@fortawesome/react-fontawesome'
-<<<<<<< HEAD
-import { css } from 'emotion'
 import React, { SFC } from 'react'
-=======
-import React from 'react'
->>>>>>> ee2dd0cc
 import { Helmet } from 'react-helmet'
 import { rules } from 'rt-styleguide'
 import { css, styled, StyledComponent } from 'rt-theme'
