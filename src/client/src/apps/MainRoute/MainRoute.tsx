import React, { useEffect, useState } from 'react'
import ReactGA from 'react-ga'
import Helmet from 'react-helmet'
import { Provider as ReduxProvider } from 'react-redux'
import { DateTime } from 'luxon'
import { getPlatformAsync, PlatformProvider } from 'rt-platforms'
import { ThemeProvider } from 'rt-theme'
import { Provider as InteropProvider, getProvider } from 'rt-interop'
import { Router } from './data'
import GlobalScrollbarStyle from './GlobalScrollbarStyle'
import { createStore } from './store'
<<<<<<< HEAD
import { AsyncReturnType } from 'rt-util/utilityTypes'

const MainRoute = () => {
  type Platform = AsyncReturnType<typeof getPlatformAsync>
  type Store = AsyncReturnType<typeof createStore>

  const [platform, setPlatform] = useState<Platform>()
  const [store, setStore] = useState<Store>()
  const intentsProvider = getProvider()
=======
import { useHistory } from 'react-router-dom'

const MainRoute = () => {
  const routeHistory = useHistory()

  const [platform, setPlatform] = useState()
  const [store, setStore] = useState()
>>>>>>> 78f25a41

  useEffect(() => {
    const getPlatform = async () => {
      const runningPlatform = await getPlatformAsync()
      const store = await createStore(runningPlatform)
      setPlatform(runningPlatform)
      setStore(store)
    }

    getPlatform()
    console.info('IANA ZONE: ', DateTime.local().zoneName)
  }, [])

  useEffect(() => {
    if (platform) {
      ReactGA.set({
        dimension1: platform.type,
        dimension2: platform.name,
        page: window.location.pathname,
      })
      ReactGA.pageview(window.location.pathname)
    }
  }, [platform])

  useEffect(() => {
    const stopListening = routeHistory.listen(location => {
      ReactGA.set({ page: location.pathname })
      ReactGA.pageview(location.pathname)
    })
    return stopListening
  }, [routeHistory])

  if (!store || !platform) {
    return <></>
  }

  return (
    <React.Fragment>
      <Helmet>
        <link
          rel="stylesheet"
          type="text/css"
          href="https://use.fontawesome.com/releases/v5.2.0/css/all.css"
        />
      </Helmet>
      <ThemeProvider>
        <InteropProvider value={intentsProvider}>
          <ReduxProvider store={store}>
            <PlatformProvider value={platform}>
              <React.Fragment>
                <GlobalScrollbarStyle />
                <Router />
              </React.Fragment>
            </PlatformProvider>
          </ReduxProvider>
        </InteropProvider>
      </ThemeProvider>
    </React.Fragment>
  )
}

export default MainRoute<|MERGE_RESOLUTION|>--- conflicted
+++ resolved
@@ -1,4 +1,5 @@
 import React, { useEffect, useState } from 'react'
+import { useHistory } from 'react-router-dom'
 import ReactGA from 'react-ga'
 import Helmet from 'react-helmet'
 import { Provider as ReduxProvider } from 'react-redux'
@@ -9,25 +10,16 @@
 import { Router } from './data'
 import GlobalScrollbarStyle from './GlobalScrollbarStyle'
 import { createStore } from './store'
-<<<<<<< HEAD
 import { AsyncReturnType } from 'rt-util/utilityTypes'
 
 const MainRoute = () => {
   type Platform = AsyncReturnType<typeof getPlatformAsync>
   type Store = AsyncReturnType<typeof createStore>
 
+  const routeHistory = useHistory()
   const [platform, setPlatform] = useState<Platform>()
   const [store, setStore] = useState<Store>()
   const intentsProvider = getProvider()
-=======
-import { useHistory } from 'react-router-dom'
-
-const MainRoute = () => {
-  const routeHistory = useHistory()
-
-  const [platform, setPlatform] = useState()
-  const [store, setStore] = useState()
->>>>>>> 78f25a41
 
   useEffect(() => {
     const getPlatform = async () => {
