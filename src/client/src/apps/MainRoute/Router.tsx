--- conflicted
+++ resolved
@@ -1,74 +1,46 @@
 import React, { FC } from 'react'
 import { Route, Switch } from 'react-router-dom'
 import { RouteWrapper } from 'rt-components'
-<<<<<<< HEAD
 import { currencyFormatter } from 'rt-util'
 import { AnalyticsRoute, BlotterRoute, SpotRoute, ShellRoute, TileRoute } from './routes'
-=======
 import WindowFrame from './components/windowFrame'
->>>>>>> 007e6bb1
 
 export const Router: FC = () => (
   <Switch>
     <Route
       path="/analytics"
       render={() => (
-<<<<<<< HEAD
         <RouteWrapper windowType="sub" title="analytics">
           <AnalyticsRoute />
-=======
-        <RouteWrapper>
-          <ShellRoute />
->>>>>>> 007e6bb1
         </RouteWrapper>
       )}
     />
     <Route
-<<<<<<< HEAD
       path="/blotter"
       render={routeProps => (
         <RouteWrapper windowType="sub" title="trades">
           <BlotterRoute {...routeProps} />
-=======
-      path="/analytics"
-      render={() => (
-        <RouteWrapper title="Analytics" windowType="sub">
-          <AnalyticsRoute />
->>>>>>> 007e6bb1
         </RouteWrapper>
       )}
     />
 
     <Route
-<<<<<<< HEAD
       path="/tiles"
       render={() => (
         <RouteWrapper windowType="sub" title="live rates">
           <TileRoute />
-=======
-      path="/blotter"
-      render={routeProps => (
-        <RouteWrapper title="Blotter" windowType="sub">
-          <BlotterRoute {...routeProps} />
->>>>>>> 007e6bb1
         </RouteWrapper>
       )}
     />
     <Route
-      path="/tiles"
+      path="/spot/:symbol"
       render={routeProps => (
-<<<<<<< HEAD
         <RouteWrapper windowType="sub" title={currencyFormatter(routeProps.match.params.symbol)}>
           <SpotRoute {...routeProps} />
-=======
-        <RouteWrapper title="Pricing" windowType="sub">
-          <TileRoute />
->>>>>>> 007e6bb1
         </RouteWrapper>
       )}
     />
     <Route
-<<<<<<< HEAD
       exact
       path="/"
       render={() => (
@@ -77,18 +49,7 @@
         </RouteWrapper>
       )}
     />
-=======
-      path="/spot/:symbol"
-      render={routeProps => {
-        return (
-          <RouteWrapper title={routeProps.match.params['symbol']} windowType="sub">
-            <SpotRoute {...routeProps} />
-          </RouteWrapper>
-        )
-      }}
-    />
 
     <Route path="/openfin-window-frame" render={() => <WindowFrame />} />
->>>>>>> 007e6bb1
   </Switch>
 )