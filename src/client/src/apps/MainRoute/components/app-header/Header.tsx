--- conflicted
+++ resolved
@@ -1,11 +1,7 @@
 import React, { useCallback } from 'react'
-<<<<<<< HEAD
+import ReactGA from 'react-ga'
 import { styled } from 'rt-theme'
 import LoginControls from './LoginControls'
-=======
-import ReactGA from 'react-ga'
-import { styled, ThemeName, useTheme } from 'rt-theme'
->>>>>>> 78f25a41
 import Logo from './Logo'
 import ThemeSwitcher from './theme-switcher'
 
