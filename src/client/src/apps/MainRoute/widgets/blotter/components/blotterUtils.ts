import { ColDef, CsvExportParams, ProcessCellForExportParams } from 'ag-grid-community'
<<<<<<< HEAD
import { utcFormat } from 'd3-time-format'
=======
import { DateTime } from 'luxon'
>>>>>>> 5b664943
import { Trade, TradeStatus } from 'rt-types'
import SetFilter from './filters/SetFilter'
import numeral from 'numeral'
import { capitalize } from 'lodash'

<<<<<<< HEAD
function UtcFormatDate(date: Date, format: string = '%b %e, %H:%M:%S') {
  return utcFormat(format)(date)
=======
const dateRenderer = (value: Date) => {
  return DateTime.fromJSDate(value).toFormat('dd-MMM hh:mm:ss')
>>>>>>> 5b664943
}

const notionalRenderer = (value: any) => {
  return numeral(value).format('0,0[.]00')
}

const utcDateRenderer = (value: Date) => {
  return DateTime.fromJSDate(value, { zone: 'utc' }).toFormat('dd-MMM-yyyy')
}

const getStatusCellClass = (trade: Trade) => {
  if (trade.status === TradeStatus.Rejected) {
    return 'rt-blotter__cell-rejected'
  } else if (trade.status === TradeStatus.Pending) {
    return 'rt-blotter__cell-pending'
  } else if (trade.status === TradeStatus.Done) {
    return 'rt-blotter__cell-done'
  }
  return 'capitalise'
}

const getStatusIndicatorClass = (trade: Trade) => {
  switch (trade.status) {
    case TradeStatus.Rejected:
      return 'rt-blotter__status-indicator--rejected'
    case TradeStatus.Done:
      return 'rt-blotter__status-indicator--done'
    case TradeStatus.Pending:
      return 'rt-blotter__status-indicator--pending'
    default:
      console.log('unkown trade status')
  }
  return ''
}

export const DEFAULT_COLUMN_DEFINITION: ColDef = {
  menuTabs: ['filterMenuTab'],
  suppressSizeToFit: true,
  filter: false,
  minWidth: 40,
  resizable: true,
  sortable: true,
}

export const STATUS_INDICATOR = 'statusIndicator'
export const TRADE_ID = 'tradeId'
export const STATUS = 'status'
export const TRADE_DATE = 'tradeDate'
export const DIRECTION = 'direction'
export const SYMBOL = 'symbol'
export const DEALT_CURRENCY = 'dealtCurrency'
export const NOTIONAL = 'notional'
export const SPOT_RATE = 'spotRate'
export const VALUE_DATE = 'valueDate'
export const TRADER_NAME = 'traderName'

export const COLUMN_FIELDS = [
  STATUS_INDICATOR,
  TRADE_ID,
  STATUS,
  TRADE_DATE,
  DIRECTION,
  SYMBOL,
  DEALT_CURRENCY,
  NOTIONAL,
  SPOT_RATE,
  VALUE_DATE,
  TRADER_NAME,
]

interface ColCSVSettings {
  includeInCSVExport?: boolean
  /** Custom formatter for CSV cell values. If omitted will use default value */
  csvCellValueFormatter?: (params: ProcessCellForExportParams) => string
}

export const columnDefinitions: Array<ColDef & ColCSVSettings> = [
  {
    colId: STATUS_INDICATOR,
    headerName: '',
    field: STATUS_INDICATOR,
    width: 6,
    maxWidth: 6,
    minWidth: 6,
    cellClass: ({ data }) => getStatusIndicatorClass(data),
    sortable: false,
    suppressMenu: true,
    headerClass: 'rt-status-indicator__header',
  },
  {
    colId: TRADE_ID,
    headerName: 'Trade ID',
    field: TRADE_ID,
    width: 100,
    filter: 'agNumberColumnFilter',
    includeInCSVExport: true,
  },
  {
    colId: STATUS,
    headerName: 'Status',
    field: STATUS,
    width: 110,
    cellClass: ({ data }) => getStatusCellClass(data),
    filterFramework: SetFilter,
    includeInCSVExport: true,
    csvCellValueFormatter: cell => capitalize(cell.value),
  },
  {
    colId: TRADE_DATE,
    headerName: 'Trade Date',
    field: TRADE_DATE,
    cellRenderer: ({ data }) => utcDateRenderer(data['tradeDate']),
    width: 130,
    includeInCSVExport: true,
    csvCellValueFormatter: cell => utcDateRenderer(cell.value),
  },
  {
    colId: DIRECTION,
    headerName: 'Direction',
    field: DIRECTION,
    width: 110,
    filterFramework: SetFilter,
    includeInCSVExport: true,
  },
  {
    colId: SYMBOL,
    headerName: 'CCYCCY',
    field: SYMBOL,
    width: 110,
    filterFramework: SetFilter,
    includeInCSVExport: true,
  },
  {
    colId: DEALT_CURRENCY,
    headerName: 'Dealt CCY',
    field: DEALT_CURRENCY,
    width: 90,
    filterFramework: SetFilter,
    includeInCSVExport: true,
  },
  {
    colId: NOTIONAL,
    headerName: 'Notional',
    field: NOTIONAL,
    cellClass: 'rt-blotter__numeric-cell',
    headerClass: 'rt-header__numeric',
    width: 110,
    filter: 'agNumberColumnFilter',
    cellRenderer: ({ data }) => notionalRenderer(data['notional']),
    includeInCSVExport: true,
    csvCellValueFormatter: cell => notionalRenderer(cell.value),
  },
  {
    colId: SPOT_RATE,
    headerName: 'Rate',
    field: SPOT_RATE,
    width: 100,
    cellClass: 'rt-blotter__numeric-cell',
    headerClass: 'rt-header__numeric',
    filter: 'agNumberColumnFilter',
    includeInCSVExport: true,
  },
  {
    colId: VALUE_DATE,
    headerName: 'Value Date',
    field: VALUE_DATE,
    cellRenderer: ({ data }) => utcDateRenderer(data['valueDate']),
    width: 120,
    includeInCSVExport: true,
    csvCellValueFormatter: cell => utcDateRenderer(cell.value),
  },
  {
    colId: TRADER_NAME,
    field: TRADER_NAME,
    headerName: 'Trader',
    width: 110,
    filterFramework: SetFilter,
    includeInCSVExport: true,
  },
  {
    colId: 'empty',
    field: 'empty',
    headerName: '',
    width: 80,
    suppressSizeToFit: false,
    filter: true,
    includeInCSVExport: true,
  },
]

export const csvExportSettings: CsvExportParams = {
  fileName: `RT-Blotter.csv`,
  columnKeys: columnDefinitions.filter(c => c.includeInCSVExport).map(c => c.colId),
  processCellCallback: cell => {
    const colDef = columnDefinitions.find(c => c.colId === cell.column.getColId())
    if (colDef && typeof colDef.csvCellValueFormatter === 'function') {
      return colDef.csvCellValueFormatter(cell)
    }
    return cell.value
  },
}<|MERGE_RESOLUTION|>--- conflicted
+++ resolved
@@ -1,29 +1,16 @@
 import { ColDef, CsvExportParams, ProcessCellForExportParams } from 'ag-grid-community'
-<<<<<<< HEAD
 import { utcFormat } from 'd3-time-format'
-=======
-import { DateTime } from 'luxon'
->>>>>>> 5b664943
 import { Trade, TradeStatus } from 'rt-types'
 import SetFilter from './filters/SetFilter'
 import numeral from 'numeral'
 import { capitalize } from 'lodash'
 
-<<<<<<< HEAD
 function UtcFormatDate(date: Date, format: string = '%b %e, %H:%M:%S') {
   return utcFormat(format)(date)
-=======
-const dateRenderer = (value: Date) => {
-  return DateTime.fromJSDate(value).toFormat('dd-MMM hh:mm:ss')
->>>>>>> 5b664943
 }
 
 const notionalRenderer = (value: any) => {
   return numeral(value).format('0,0[.]00')
-}
-
-const utcDateRenderer = (value: Date) => {
-  return DateTime.fromJSDate(value, { zone: 'utc' }).toFormat('dd-MMM-yyyy')
 }
 
 const getStatusCellClass = (trade: Trade) => {
@@ -127,10 +114,10 @@
     colId: TRADE_DATE,
     headerName: 'Trade Date',
     field: TRADE_DATE,
-    cellRenderer: ({ data }) => utcDateRenderer(data['tradeDate']),
+    cellRenderer: ({ data }) => UtcFormatDate(data['tradeDate']),
     width: 130,
     includeInCSVExport: true,
-    csvCellValueFormatter: cell => utcDateRenderer(cell.value),
+    csvCellValueFormatter: cell => UtcFormatDate(cell.value),
   },
   {
     colId: DIRECTION,
@@ -182,10 +169,10 @@
     colId: VALUE_DATE,
     headerName: 'Value Date',
     field: VALUE_DATE,
-    cellRenderer: ({ data }) => utcDateRenderer(data['valueDate']),
+    cellRenderer: ({ data }) => UtcFormatDate(data['valueDate']),
     width: 120,
     includeInCSVExport: true,
-    csvCellValueFormatter: cell => utcDateRenderer(cell.value),
+    csvCellValueFormatter: cell => UtcFormatDate(cell.value),
   },
   {
     colId: TRADER_NAME,
