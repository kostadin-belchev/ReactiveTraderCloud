import { styled } from 'rt-theme'
import { transparentColor } from '../globals/variables'

export const AnalyticsWrapper = styled.div`
  width: 100%;
  height: 100%;
  max-width: 60rem;
  min-width: 20rem;
  margin: auto;
  overflow-y: scroll;
  overflow-x: hidden;
  position: relative;
`

export const AnalyticsHeader = styled.header`
  display: grid;
  align-items: center;
  grid-template-columns: 1fr 24px;
  padding: 10px;
  color: ${({ theme }) => theme.core.textColor};
`

export const AnalyticsStyle = styled.div<{ inExternalWindow?: boolean }>`
  border-radius: 0.25rem;
  color: ${({ theme }) => theme.core.textColor};
  background-color: ${({ theme }) => theme.core.lightBackground};
  ${({ inExternalWindow }) =>
    inExternalWindow
      ? `@media (min-width: 640px) {
      display: grid;
      grid-template-rows: repeat(3, auto);
      grid-template-columns: 1fr 1fr;
      grid-gap: 0.5rem;
    }`
      : ``}
  padding: 1rem;
  font-size: 1rem;
  scrollbar-width: thin;
  /* axis */
  .nvd3 .nv-axis path,
  .nvd3 .nv-axis .tick.zero line {
    stroke: ${({ theme }) => theme.core.textColor};
  }

  /* grid */
  .nvd3 .nv-axis line {
    stroke: ${transparentColor};
  }

  .analytics__positions-tooltip {
    position: absolute;
    width: auto;
    height: auto;
    padding: 2px 0.5rem;
    font-size: 0.75rem;
    background-color: ${({ theme }) => theme.core.textColor};
    color: ${({ theme }) => theme.core.lightBackground};
    opacity: 1;
    box-shadow: 0.25rem 0.25rem 0.5rem rgba(0, 0, 0, 0.4);
    pointer-events: none;
    z-index: 1;
  }

  .analytics__positions-label {
    fill: ${({ theme }) => theme.template.white.normal};
    font-size: 0.6875rem;
    pointer-events: none;
    user-select: none;
  }

  .new-chart-area {
    stroke-width: 2px !important;
    fill: url('#areaGradient');
  }
  .new-chart-stroke {
    stroke: url('#chartStrokeLinearGradient');
  }

  .stop1,
  .lineStop1 {
    stop-color: ${({ theme }) => theme.template.green.normal};
    stop-opacity: 0.5;
  }

  .stop1End,
  .lineStop1End {
    stop-color: ${({ theme }) => theme.template.green.normal};
  }

  .stop2,
  .lineStop2 {
    stop-color: ${({ theme }) => theme.template.red.normal};
  }

  .stop2End,
  .lineStop2End {
    stop-color: ${({ theme }) => theme.template.red.normal};
    stop-opacity: 0.5;
  }
`

export const AnalyticsLineChartWrapper = styled.div`
  width: 100%;
  height: 12.5rem;
  margin-top: 20px;
  margin-bottom: 20px;
`

export const ProfitAndLossHeader = styled.div`
  display: flex;
  justify-content: space-between;
  margin-bottom: 0.5rem;
`

export const Title = styled.div`
  margin-bottom: 1rem;
  font-size: 15px;
  font-weight: normal;
`

export const HrBar = styled.hr`
  height: 4px;
  color: #282d39;
  background-color: #282d39;
  margin-top: 20px;
  border: none;
`

export const BubbleChart = styled.div`
  text-anchor: middle;
  height: 18rem;
  overflow: hidden;
`

export const Controls = styled('div')`
  text-align: right;
  opacity: 1;
  transition: opacity 0.2s;
`

<<<<<<< HEAD
export const PopoutButton = styled('button')`
  &:hover {
    .hover-state {
      fill: #5f94f5;
    }
  }
`
=======
export const PopoutButton = styled('button')``
>>>>>>> 8e5de1d3
<|MERGE_RESOLUTION|>--- conflicted
+++ resolved
@@ -138,14 +138,10 @@
   transition: opacity 0.2s;
 `
 
-<<<<<<< HEAD
 export const PopoutButton = styled('button')`
   &:hover {
     .hover-state {
       fill: #5f94f5;
     }
   }
-`
-=======
-export const PopoutButton = styled('button')``
->>>>>>> 8e5de1d3
+`