import React from 'react'
import { Transition } from 'react-spring'
import { AdaptiveLoader } from 'rt-components'
import { styled } from 'rt-theme'

const TileBookingStyle = styled.div`
  position: absolute;
  left: 0;
  height: 100%;
  width: 100%;
  display: flex;
  align-items: center;
  justify-content: center;
  pointer-events: none; /* allow clicks to go through div */
  text-align: center;
  z-index: 2;
`

const BookingPill = styled.div<{ disabled: boolean; altStyle: boolean; color: string }>`
<<<<<<< HEAD
  padding: 0.7rem 0.9375rem;
=======
  padding: 0.4rem;
>>>>>>> c52c7222
  border-radius: ${({ altStyle }) => (altStyle ? '17px' : '3px')};
  background: ${({ theme, color, disabled }) =>
    theme.template[color][disabled ? 'dark' : 'normal']};
  pointer-events: auto; /* restore the click on this child */
  width: 64px;
  rect {
    fill: ${({ theme }) => theme.template.white.normal};
  }

  ${({ onClick, disabled }) =>
    onClick &&
    !disabled &&
    `
  cursor: pointer;
  position: relative;
  top:-8px;
  `}
`

const BookingStatus = styled.span`
  color: ${({ theme }) => theme.template.white.normal};
  font-size: 0.8125rem;
`

const AdaptiveLoaderWrapper = styled.span`
  padding-right: 0.375rem;
`

interface TileBookingProps {
  show: boolean
  showLoader?: boolean
  disabled?: boolean
  color: string
  onBookingPillClick?: () => void
}

const TileBooking: React.FC<TileBookingProps> = ({
  show,
  showLoader,
  disabled,
  color,
  onBookingPillClick,
  children,
}) => (
  <Transition from={{ opacity: 0 }} enter={{ opacity: 1 }} leave={{ opacity: 0 }}>
    {show &&
      (styles => (
        <TileBookingStyle style={styles}>
          <BookingPill
            color={color}
            onClick={e => {
              if (!disabled && typeof onBookingPillClick === 'function') {
                onBookingPillClick()
              }
            }}
            altStyle={!!showLoader}
            disabled={!!disabled}
            data-qa="tile-booking__booking-pill"
          >
            {showLoader && (
              <AdaptiveLoaderWrapper>
                <AdaptiveLoader size={14} speed={0.8} seperation={1.5} type="secondary" />
              </AdaptiveLoaderWrapper>
            )}
            <BookingStatus data-qa="tile-booking__booking-status">{children}</BookingStatus>
          </BookingPill>
        </TileBookingStyle>
      ))}
  </Transition>
)

export default TileBooking<|MERGE_RESOLUTION|>--- conflicted
+++ resolved
@@ -17,11 +17,7 @@
 `
 
 const BookingPill = styled.div<{ disabled: boolean; altStyle: boolean; color: string }>`
-<<<<<<< HEAD
-  padding: 0.7rem 0.9375rem;
-=======
   padding: 0.4rem;
->>>>>>> c52c7222
   border-radius: ${({ altStyle }) => (altStyle ? '17px' : '3px')};
   background: ${({ theme, color, disabled }) =>
     theme.template[color][disabled ? 'dark' : 'normal']};
