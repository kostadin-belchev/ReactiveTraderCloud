--- conflicted
+++ resolved
@@ -22,15 +22,10 @@
   color: string
   isAnalyticsView: boolean
 }>`
-<<<<<<< HEAD
-  padding-bottom: ${({ isExecutingStatus }) => (isExecutingStatus ? '7px' : '6px')};
-  padding-top: ${({ isExecutingStatus }) => (isExecutingStatus ? '6px' : '3.5px')};
-=======
   padding-bottom: ${({ isExecutingStatus, isAnalyticsView }) =>
     isAnalyticsView && !isExecutingStatus ? '6px' : isExecutingStatus ? '10px' : '8px'};
   padding-top: ${({ isExecutingStatus, isAnalyticsView }) =>
     isAnalyticsView && !isExecutingStatus ? '3.5px' : isExecutingStatus ? '8px' : '5px'};
->>>>>>> 76f03939
   position: absolute;
   ${({ isAnalyticsView, isExecutingStatus }) =>
     isAnalyticsView && !isExecutingStatus ? 'right: 1.5rem' : isAnalyticsView ? 'left: -20%' : ''};
