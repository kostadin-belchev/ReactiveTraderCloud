--- conflicted
+++ resolved
@@ -3,13 +3,9 @@
 import AnalyticsPriceControl from './AnalyticsTilePriceControl'
 import NotionalInput from '../notional'
 import AnalyticsTileChart from './AnalyticsTileChart'
-<<<<<<< HEAD
-import { usePlatform } from 'rt-components'
+import { usePlatform } from 'rt-platforms'
 import { getDefaultNotionalValue } from '../Tile/TileBusinessLogic'
-=======
-import { usePlatform } from 'rt-platforms'
 
->>>>>>> 9a590773
 import {
   AnalyticsTileStyle,
   AnalyticsTileContent,
