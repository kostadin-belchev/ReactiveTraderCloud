--- conflicted
+++ resolved
@@ -140,13 +140,9 @@
       ...defaultNextState,
       notional: getFormattedValue(RESET_NOTIONAL_VALUE),
     }
-<<<<<<< HEAD
-  } else if ((type === 'blur' || type === 'keypress') && isEditMode(notional)) {
     // onBlur if in editMore, format value | enter pressed, format value
-=======
-  } else if (updateType === 'blur' && isEditMode(notional)) {
+  } else if ((updateType === 'blur' || updateType === 'keypress') && isEditMode(notional)) {
     // onBlur if in editMore, format value
->>>>>>> ac322cf9
     // remove any message, enable trading
     if (!isRfqStateNone) {
       actions.setTradingMode({ symbol, mode: 'esp' })
