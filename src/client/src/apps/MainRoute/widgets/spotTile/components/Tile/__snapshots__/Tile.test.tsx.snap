--- conflicted
+++ resolved
@@ -200,19 +200,13 @@
       <div
         className="sc-cMljjf hkZocT"
       >
-<<<<<<< HEAD
-        <div
-          className="sc-jAaTju eobcqR"
-          data-qa="price-controls__price-button-disabled"
-=======
         <button
-          className="sc-EHOje gCbQHr"
+          className="sc-EHOje ISMxz"
           data-qa="price-button__trade-button"
           data-qa-id="direction-sell-eurusd"
           direction="Sell"
           disabled={true}
           onClick={[Function]}
->>>>>>> 88e410d8
         >
           <div
             className="sc-gZMcBi egNMcT"
@@ -292,19 +286,13 @@
             </span>
           </div>
         </div>
-<<<<<<< HEAD
-        <div
-          className="sc-jAaTju eobcqR"
-          data-qa="price-controls__price-button-disabled"
-=======
         <button
-          className="sc-EHOje gCbQHr"
+          className="sc-EHOje ISMxz"
           data-qa="price-button__trade-button"
           data-qa-id="direction-buy-eurusd"
           direction="Buy"
           disabled={true}
           onClick={[Function]}
->>>>>>> 88e410d8
         >
           <div
             className="sc-gZMcBi egNMcT"
