--- conflicted
+++ resolved
@@ -1583,44 +1583,14 @@
   animation: dnMAbE 5s;
 }
 
-<<<<<<< HEAD
 .c11:hover {
   background-color: #ff274b !important;
   color: #fff;
 }
 
-.c23 {
-=======
-.c10:hover {
-  background-color: #ff274b;
-  color: #fff;
-}
-
-.c22 {
->>>>>>> b34b879d
-  background-color: #2f3542;
-  border-radius: 3px;
-  color: #2d95ff;
-  -webkit-transition: background-color 0.2s ease;
-  transition: background-color 0.2s ease;
-  cursor: pointer;
-  border: none;
-  outline: none;
-  height: 59px;
-  min-width: 125px;
-  padding: 0.55rem 1.5rem 0.6rem 1.5rem;
-  margin-bottom: 2px;
-  -webkit-animation: dQmnms 5s;
-  animation: dQmnms 5s;
-}
-
-<<<<<<< HEAD
+
 .c23:hover {
   background-color: #2d95ff !important;
-=======
-.c22:hover {
-  background-color: #2d95ff;
->>>>>>> b34b879d
   color: #fff;
 }
 
@@ -2616,21 +2586,17 @@
   margin-bottom: 2px;
 }
 
-<<<<<<< HEAD
 .c11:hover {
   background-color: #ff274b !important;
   color: #fff;
 }
 
-.c23 {
-=======
 .c10:hover {
   background-color: #ff274b;
   color: #fff;
 }
 
 .c22 {
->>>>>>> b34b879d
   background-color: #2f3542;
   border-radius: 3px;
   color: inherit;
@@ -2645,13 +2611,8 @@
   margin-bottom: 2px;
 }
 
-<<<<<<< HEAD
 .c23:hover {
   background-color: #2d95ff !important;
-=======
-.c22:hover {
-  background-color: #2d95ff;
->>>>>>> b34b879d
   color: #fff;
 }
 
