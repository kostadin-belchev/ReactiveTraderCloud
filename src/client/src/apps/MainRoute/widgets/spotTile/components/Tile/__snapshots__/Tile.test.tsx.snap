--- conflicted
+++ resolved
@@ -277,18 +277,6 @@
             type="text"
             value="1,000,000"
           />
-<<<<<<< HEAD
-=======
-          <button
-            className="sc-dnqmqq dxNJiT"
-            data-qa="notional-input__reset-input-value"
-            onClick={[Function]}
-          >
-            <i
-              className="fas fa-redo fa-flip-horizontal"
-            />
-          </button>
->>>>>>> 9a590773
         </div>
       </div>
     </div>
@@ -475,18 +463,6 @@
             type="text"
             value="1,000,000"
           />
-<<<<<<< HEAD
-=======
-          <button
-            className="sc-dnqmqq dxNJiT"
-            data-qa="notional-input__reset-input-value"
-            onClick={[Function]}
-          >
-            <i
-              className="fas fa-redo fa-flip-horizontal"
-            />
-          </button>
->>>>>>> 9a590773
         </div>
       </div>
     </div>
