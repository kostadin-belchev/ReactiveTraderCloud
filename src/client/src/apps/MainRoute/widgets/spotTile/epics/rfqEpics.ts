import { Action } from 'redux'
import { ofType } from 'redux-observable'
import { delay, filter, map, mergeMap, takeUntil } from 'rxjs/operators'
import { ApplicationEpic } from 'StoreTypes'
import { SpotTileActions, TILE_ACTION_TYPES } from '../actions'
import { concat, from, Observable, of, timer } from 'rxjs'
import { RfqReceived, RfqRequest } from '../model/rfqRequest'
import { SpotTileState } from '../spotTileReducer'
import { CurrencyPairState } from '../../../data/referenceData'
import { getDefaultNotionalValue } from '../components/Tile/TileBusinessLogic'

const {
  rfqRequest,
  rfqReceived,
  rfqExpired,
  rfqReject,
  rfqCancel,
  rfqReset,
  setNotional,
  setTradingMode,
} = SpotTileActions

type RfqRequestActionType = ReturnType<typeof rfqRequest>
type RfqReceivedActionType = ReturnType<typeof rfqReceived>
type RfqRejectActionType = ReturnType<typeof rfqReject>
type RfqExpiredActionType = ReturnType<typeof rfqExpired>
type RfqCancelActionType = ReturnType<typeof rfqCancel>
type RfqResetActionType = ReturnType<typeof rfqReset>
type RfqReceivedTimerCancellableType =
  | RfqRejectActionType
  | RfqExpiredActionType
  | RfqResetActionType
  | RfqCancelActionType

const EXPIRATION_TIMEOUT_MS = 10000
export const IDLE_TIME_MS = 60000

const rfqService = (
  request: RfqRequest,
  currencyPairs: CurrencyPairState,
  spotTilesData: SpotTileState,
): Observable<RfqReceived> => {
  const randomNumber = 0.3
  const { pipsPosition } = currencyPairs[request.currencyPair.symbol]
  const currentEspPrice = spotTilesData[request.currencyPair.symbol].price
  const { ask, bid } = currentEspPrice
  const addSubNumber = randomNumber / Math.pow(10, pipsPosition)

  return of(true).pipe(
    delay(500),
    map(() => ({
      notional: request.notional,
      currencyPair: request.currencyPair,
      price: {
        ...currentEspPrice,
        ask: ask + addSubNumber,
        bid: bid - addSubNumber,
      },
      time: Date.now(),
      timeout: EXPIRATION_TIMEOUT_MS,
    })),
  )
}

export const rfqRequestEpic: ApplicationEpic = (action$, state$) =>
  action$.pipe(
    ofType<Action, RfqRequestActionType>(TILE_ACTION_TYPES.RFQ_REQUEST),
    mergeMap(action => {
      const cancel$ = action$.pipe(
        ofType<Action, RfqCancelActionType>(TILE_ACTION_TYPES.RFQ_CANCEL),
        filter(
          cancelAction =>
            cancelAction.payload.currencyPair.symbol === action.payload.currencyPair.symbol,
        ),
      )

      // TODO Subscribe to Pricing service instead of passing the current price
      // to that call? Same with currencyPairs?
      return rfqService(
        action.payload,
        state$.value.currencyPairs,
        state$.value.spotTilesData,
      ).pipe(
        map(rfqReceived),
        takeUntil(cancel$),
      )
    }),
  )

export const rfqReceivedEpic: ApplicationEpic = action$ =>
  action$.pipe(
    ofType<Action, RfqReceivedActionType>(TILE_ACTION_TYPES.RFQ_RECEIVED),
    mergeMap(action => {
      const { currencyPair } = action.payload
      const cancel$ = action$.pipe(
<<<<<<< HEAD
        ofType<Action, RfqReceivedTimerCancellableType>(TILE_ACTION_TYPES.RFQ_RESET),
=======
        ofType<Action, RfqReceivedTimerCancellableType>(
          TILE_ACTION_TYPES.RFQ_REJECT,
          TILE_ACTION_TYPES.RFQ_RESET,
          TILE_ACTION_TYPES.RFQ_CANCEL,
        ),
>>>>>>> b05b1b12
        filter(cancelAction => cancelAction.payload.currencyPair.symbol === currencyPair.symbol),
      )

      return concat(
        timer(action.payload.timeout + 1000).pipe(map(() => rfqExpired({ currencyPair }))),
        timer(IDLE_TIME_MS).pipe(
          mergeMap(() =>
            from([
              setNotional({
                currencyPair: currencyPair.symbol,
                notional: getDefaultNotionalValue(),
              }),
              setTradingMode({
                symbol: currencyPair.symbol,
                mode: 'esp',
              }),
              rfqReset({ currencyPair }),
            ]),
          ),
        ),
      ).pipe(takeUntil(cancel$))
    }),
  )<|MERGE_RESOLUTION|>--- conflicted
+++ resolved
@@ -33,7 +33,7 @@
   | RfqCancelActionType
 
 const EXPIRATION_TIMEOUT_MS = 10000
-export const IDLE_TIME_MS = 60000
+export const IDLE_TIME_MS = 2000
 
 const rfqService = (
   request: RfqRequest,
@@ -93,15 +93,10 @@
     mergeMap(action => {
       const { currencyPair } = action.payload
       const cancel$ = action$.pipe(
-<<<<<<< HEAD
-        ofType<Action, RfqReceivedTimerCancellableType>(TILE_ACTION_TYPES.RFQ_RESET),
-=======
         ofType<Action, RfqReceivedTimerCancellableType>(
-          TILE_ACTION_TYPES.RFQ_REJECT,
           TILE_ACTION_TYPES.RFQ_RESET,
           TILE_ACTION_TYPES.RFQ_CANCEL,
         ),
->>>>>>> b05b1b12
         filter(cancelAction => cancelAction.payload.currencyPair.symbol === currencyPair.symbol),
       )
 
