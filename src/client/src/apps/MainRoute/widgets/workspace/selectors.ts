--- conflicted
+++ resolved
@@ -17,26 +17,18 @@
   config: {
     name: `${key}`,
     width: 366, // 346 content + 10 padding
-<<<<<<< HEAD
-    height: 202,
-    minWidth: 366,
-    minHeight: 202,
-    maxWidth: 366,
-    maxHeight: 202,
-=======
     height: 208,
     minWidth: 366,
     minHeight: 208,
-    // TODO: If we are able to disable dropping other windows 
+    // TODO: If we are able to disable dropping other windows
     // on to the SpotTiles, we can re-enable the maxWidth and maxHeight properties
     // maxWidth: 366,
     // maxHeight: 208,
->>>>>>> 007e6bb1
     url: `/spot/${key}`,
     x: tileLayout ? tileLayout.x : undefined,
-    y: tileLayout ? tileLayout.y : undefined
+    y: tileLayout ? tileLayout.y : undefined,
   },
-  browserConfig: { center: 'screen' }
+  browserConfig: { center: 'screen' },
 })
 
 const getSpotTiles = (state: GlobalState) => state.currencyPairs
@@ -50,7 +42,7 @@
     Object.keys(spotTileKeys).map(key => ({
       key,
       externalWindowProps: makeExternalWindowProps(key, tilesLayout[key]),
-      tornOff: tilesLayout[key] === undefined ? false : !tilesLayout[key].visible
+      tornOff: tilesLayout[key] === undefined ? false : !tilesLayout[key].visible,
     }))
 )
 
