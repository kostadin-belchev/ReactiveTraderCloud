--- conflicted
+++ resolved
@@ -14,14 +14,10 @@
   TradeUpdatesProvider,
 } from './spotlight'
 
-<<<<<<< HEAD
-const broker = new WsConnection(
-=======
 import { ReferenceDataProvider } from './spotlight/context'
 import { referenceDataService } from 'apps/MainRoute/data/referenceData/referenceDataService'
 
-const autobahn = new AutobahnConnectionProxy(
->>>>>>> 0e81a2b7
+const broker = new WsConnection(
   process.env.REACT_APP_BROKER_HOST || location.hostname,
   +(process.env.REACT_APP_BROKER_PORT || location.port),
 )
@@ -30,12 +26,8 @@
   platform: Platform
   pricingService: PricingService
   tradeUpdatesStream: Observable<TradesUpdate>
-<<<<<<< HEAD
   serviceClient: ServiceClient
-=======
-  serviceStub: ServiceStubWithLoadBalancer
   referenceData: any
->>>>>>> 0e81a2b7
 }
 
 export const SimpleLauncher: React.FC = () => {
@@ -51,7 +43,7 @@
       const blotterService = new BlotterService(serviceClient)
       const blotterUpdates$ = blotterService.getTradesStream()
       const tradesUpdates$ = new ReplaySubject<TradesUpdate>()
-      const referenceDataService$ = referenceDataService(serviceStub)
+      const referenceDataService$ = referenceDataService(serviceClient)
       blotterUpdates$.subscribe(tradesUpdates$)
 
       setDependencies({
@@ -68,11 +60,13 @@
     return <></>
   }
 
-<<<<<<< HEAD
-  const { platform, pricingService, serviceClient, tradeUpdatesStream } = dependencies
-=======
-  const { platform, pricingService, serviceStub, tradeUpdatesStream, referenceData } = dependencies
->>>>>>> 0e81a2b7
+  const {
+    platform,
+    pricingService,
+    serviceClient,
+    tradeUpdatesStream,
+    referenceData,
+  } = dependencies
 
   if (!platform || !serviceClient) {
     return <></>
