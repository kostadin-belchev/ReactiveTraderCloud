--- conflicted
+++ resolved
@@ -20,7 +20,7 @@
     }
     const subscription = priceService
       .getSpotPriceStream({ symbol: currencyPair })
-      .subscribe(result => {
+      .subscribe((result) => {
         setQuote(result)
       }, console.error)
 
@@ -31,38 +31,7 @@
     }
   }, [priceService, currencyPair])
 
-<<<<<<< HEAD
-  const highlightPip = (value: number, bidAsk: 'bid' | 'ask') => {
-    const array = String(value).split('')
-    return array.map((char: string, index: number) => {
-      const style =
-        index === array.length - 2 || index === array.length - 1
-          ? {
-              color: bidAsk === 'ask' ? '#ff274b' : '#2d95ff',
-              fontSize: '1rem',
-            }
-          : {}
-      return (
-        <span style={style} key={`${char}-${index}`}>
-          {char}
-        </span>
-      )
-    })
-  }
-
-  const colDefs: Col[] = [
-    { title: 'Symbol', id: 'symbol' },
-    { title: 'Ask', id: 'ask', align: 'right', formatter: value => highlightPip(value, 'ask') },
-    { title: 'Mid', id: 'mid', align: 'right' },
-    { title: 'Bid', id: 'bid', align: 'right', formatter: value => highlightPip(value, 'bid') },
-    { title: 'Movement', id: 'priceMovementType', align: 'center' },
-    { title: 'Date/Time', id: 'valueDate' },
-  ]
-
-  const rows =
-=======
   const row =
->>>>>>> 0e81a2b7
     quote && quote.symbol
       ? [
           {
