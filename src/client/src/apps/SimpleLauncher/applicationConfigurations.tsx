--- conflicted
+++ resolved
@@ -94,12 +94,8 @@
 
 const excelAppConfig = EXCEL_ADAPTER_NAME === 'JS' ? excelJSAppConfig : excelLegacyAppConfig
 
-<<<<<<< HEAD
-const env = getEnvironment()
-=======
 const env = getEnvironment() || 'unknown'
 const envFormatted = `(${env.toUpperCase()})`
->>>>>>> e541e8d9
 
 const baseAppConfigs: ApplicationConfig[] = [
   {
