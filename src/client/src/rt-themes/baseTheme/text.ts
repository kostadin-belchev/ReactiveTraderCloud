import { Palette } from 'rt-themes/palette'
import { darkest, lightest } from 'rt-themes/utils'

const textPrimary = '#444C5F'
const textSecondary = '#737987'
const textTertiary = '#D4DDE8'
const textMeta = 'rgba(68, 76, 95, .59)'
const white = '#FFFFFF'

const text = (palette: Palette) => ({
  textMeta,
  textPrimary,
  textSecondary,
  textTertiary,
  white,
<<<<<<< HEAD
=======
  dark: palette.secondary[3],
  light: palette.primary[0],
>>>>>>> 8018379c
  primary: palette.secondary[3],
  secondary: palette.primary[0],
  dark: darkest(palette.secondary[3], palette.primary[0]),
  light: lightest(palette.secondary[3], palette.primary[0])
})

export default text<|MERGE_RESOLUTION|>--- conflicted
+++ resolved
@@ -1,5 +1,4 @@
 import { Palette } from 'rt-themes/palette'
-import { darkest, lightest } from 'rt-themes/utils'
 
 const textPrimary = '#444C5F'
 const textSecondary = '#737987'
@@ -13,15 +12,10 @@
   textSecondary,
   textTertiary,
   white,
-<<<<<<< HEAD
-=======
   dark: palette.secondary[3],
   light: palette.primary[0],
->>>>>>> 8018379c
   primary: palette.secondary[3],
-  secondary: palette.primary[0],
-  dark: darkest(palette.secondary[3], palette.primary[0]),
-  light: lightest(palette.secondary[3], palette.primary[0])
+  secondary: palette.primary[0]
 })
 
 export default text