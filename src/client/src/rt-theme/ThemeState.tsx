--- conflicted
+++ resolved
@@ -29,14 +29,7 @@
   setTheme?: (options: ThemeSelector) => void
 }
 
-<<<<<<< HEAD
 const { Provider: ContextProvider, Consumer: ContextConsumer } = React.createContext<ThemeContext>({})
-=======
-const { Provider: ContextProvider, Consumer: ContextConsumer } = React.createContext<ThemeStateValue | null>(
-  // We use null as a semaphore to signify a root component
-  null,
-)
->>>>>>> 4bab0d1f
 
 /**
  * Set default theme and allow descendants to update selected theme.
@@ -49,51 +42,8 @@
     return <ContextConsumer children={this.renderThemeStateManager} />
   }
 
-<<<<<<< HEAD
   renderThemeStateManager = (context: ThemeContext) => {
     const { children, name } = this.props
-=======
-  renderThemeStateManager = (context: ThemeStateValue) => {
-    return <ThemeStateManager context={context} {...this.props} />
-  }
-}
-
-type ThemeStateManagerProps = ThemeStateProps & { context: ThemeStateValue }
-
-class ThemeStateManager extends React.Component<ThemeStateManagerProps, ThemeStateValue> {
-  static getDerivedStateFromProps(props: ThemeStateManagerProps, state: ThemeStateValue) {
-    const { name, context } = props
-
-    if (context == null && name == null) {
-      throw new Error(`
-        ThemeState requires [name] <ThemeState.Provider name="light"/>
-      `)
-    }
-
-    if (state.name == null) {
-      return {
-        name: name || context.name,
-      }
-    }
-
-    return null
-  }
-
-  state: ThemeStateValue = {
-    name: null,
-    setTheme: ({ name }: ThemeSelector) => {
-      this.setState({ name }, () => {
-        if (this.props.onChange) {
-          this.props.onChange(this.state.name)
-        }
-      })
-    },
-  }
-
-  render() {
-    const { context, children } = this.props
-    const { name } = this.state
->>>>>>> 4bab0d1f
     const theme = themes[name!]
 
     return (
