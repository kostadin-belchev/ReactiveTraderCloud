import createEmotionStyled, { CreateStyled, StyledComponent } from 'create-emotion-styled'
import React from 'react'
<<<<<<< HEAD
import styled, { CreateStyled } from 'react-emotion'
=======
import * as emotion from './emotion'
>>>>>>> aac3a34f
import { Theme } from './themes'

const styled: CreateStyled<Theme> = createEmotionStyled(emotion, React)

export interface StyledProps<Props = any> extends React.HTMLProps<React.Component<Props, any, any>> {}

<<<<<<< HEAD
export default styled as CreateStyled<Theme>
=======
export type StyledComponent<
  Props extends object = StyledProps,
  InnerProps extends object = any,
  T extends object = Theme
> = StyledComponent<Props, InnerProps, T>

export default styled
>>>>>>> aac3a34f
<|MERGE_RESOLUTION|>--- conflicted
+++ resolved
@@ -1,24 +1,10 @@
-import createEmotionStyled, { CreateStyled, StyledComponent } from 'create-emotion-styled'
+import createEmotionStyled, { CreateStyled } from 'create-emotion-styled'
 import React from 'react'
-<<<<<<< HEAD
-import styled, { CreateStyled } from 'react-emotion'
-=======
 import * as emotion from './emotion'
->>>>>>> aac3a34f
 import { Theme } from './themes'
 
 const styled: CreateStyled<Theme> = createEmotionStyled(emotion, React)
 
 export interface StyledProps<Props = any> extends React.HTMLProps<React.Component<Props, any, any>> {}
 
-<<<<<<< HEAD
-export default styled as CreateStyled<Theme>
-=======
-export type StyledComponent<
-  Props extends object = StyledProps,
-  InnerProps extends object = any,
-  T extends object = Theme
-> = StyledComponent<Props, InnerProps, T>
-
-export default styled
->>>>>>> aac3a34f
+export default styled