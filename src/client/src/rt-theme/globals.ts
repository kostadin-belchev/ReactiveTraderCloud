import { injectGlobal } from 'rt-theme'

/**
 * Resetting CSS
 *
 * We need to establish a reasonable baseline to work from.
 * For app development this typically means removing
 * many of the default styles.
 *
 * We must also set some better defaults such as:
 * box-sizing: border-box;
 *
 * Being a routine exercise we can rely on an external
 * package to accomplish the task.
 *
 * Here we use "ress", a modern CSS reset based off normalize
 */
import 'ress'

/**
 * Adding Typefaces
 *
 * There are various ways to include typefaces in our apps.
 * Some may choose to write them manually, use Google's CDN,
 * or include them as a package.
 *
 * We are sourcing our typefaces from npm. We get the optimal
 * benefit between maintainence, functional guarantees, and
 * trade offs in initial load times.
 */
import 'typeface-lato'
import 'typeface-montserrat'

/**
 * Establishing a Baseline
 *
 * We must establish our application defaults at a global level
 * — setting up our default typeface and establishing the
 * metrics we'll build on.
 *
 * User interface design guidelines specify 16px as a minimal
 * font size for readable text — for this reason it is the
 * default value in browsers. However, we re-assert it here
 * for the sake of clarity.
 *
 * We establish the line-height as an absolute value — in this
 * case 1rem, or 16px. Avoiding relative units and making
 * line-height explicit in our styles will allow us to
 * achieve a consistent vertical rhythm.
 */
export default injectGlobal`
  :root, body {
    font-family: 'Lato', -apple-system, BlinkMacSystemFont, 'Segoe UI', Roboto, Oxygen, Ubuntu, Cantarell, 'Open Sans', 'Helvetica Neue', sans-serif;
    font-size: 16px;
    line-height: 1rem;
    text-rendering: geometricPrecision;
  }
<<<<<<< HEAD
  
  html {
    overflow-y: auto;
=======

  ::-webkit-scrollbar {
    width: 6px;
    height: 6px;
  }

  ::-webkit-scrollbar-thumb {
    border-radius: 2px;
    background-color: rgba(212, 221, 232, .3);
  }

  ::-webkit-scrollbar-corner {
    background-color: rgba(0,0,0,0);
>>>>>>> b2f8eb2c
  }
`<|MERGE_RESOLUTION|>--- conflicted
+++ resolved
@@ -55,11 +55,9 @@
     line-height: 1rem;
     text-rendering: geometricPrecision;
   }
-<<<<<<< HEAD
   
   html {
     overflow-y: auto;
-=======
 
   ::-webkit-scrollbar {
     width: 6px;
@@ -73,6 +71,5 @@
 
   ::-webkit-scrollbar-corner {
     background-color: rgba(0,0,0,0);
->>>>>>> b2f8eb2c
   }
 `