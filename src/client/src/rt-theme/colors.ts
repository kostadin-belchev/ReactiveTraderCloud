import { mix, rgb, rgba } from 'polished'
import { Direction } from 'rt-types'

////////////////////////////////////////////////////////////////////////////////
////////////////////////////////// 1. Colors ///////////////////////////////////
////////////////////////////////////////////////////////////////////////////////
export type Color = string

/*----------------------------- 1.1 Single colors ----------------------------*/

// Some designs will redefine white to achieve different
// visual effects on the viewers eyes.
const WHITE: Color = rgb(255, 255, 255)

// The same is true for black -- because we do not encounter
// true black or true white in natural conditions designs
// employing them in their primary palettes will be
// less appealing to most people.
const BLACK: Color = rgb(0, 0, 0)
// The meaning of transparent varies based on platform.
//
// Unlike most browsers Apple defines transparent as
//  rgba(0, 0, 0, 0) instead of rgba(255, 255, 255, 0)
//
// You will see this if you transition from or to
// transparency in a gradient or animation.
const TRANSPARENT: Color = rgba(255, 255, 255, 0)

// For these reasons designers will choose an
// offwhite and offblack color to set the
// range on their designs.
//
// They may reserve the use of true white to
// contrast with offwhite and draw attention
// to an input or button. Or a subtle boundary
// between elements.
const OFFWHITE = rgb(244, 246, 249)
const OFFBLACK = rgb(68, 76, 95) // sRGB
const BRAND = rgb(42, 87, 141) // Adaptive blue a.k.a. #2A578D

<<<<<<< HEAD
=======
/*---------------------------- 1.2 Template colors ---------------------------*/

// TODO: Kept for backward compatibility purposes. Consider unifying as accent palettes

export const template = {
  green: {
    dark: '#23b47a',
    normal: '#28c988',
    light: '#93e4c3',
  },
  red: {
    dark: '#e04444',
    normal: '#f94c4c',
    light: '#fca5a5',
  },
  white: {
    dark: '#dfdfdf',
    normal: '#ffffff',
  },
  blue: {
    dark: '#4c76c4',
    normal: '#5f94f5',
    light: '#aec9f9',
  },
  yellow: {
    dark: '#A38D00',
    normal: '#F7D036',
    light: '#F4E0A4',
  },
  gray: {
    dark: '#333333',
    normal: '#999999',
    light: '#EEEEEE',
  },
}

>>>>>>> 007e6bb1
////////////////////////////////////////////////////////////////////////////////
///////////////////////////////// 2. Palettes //////////////////////////////////
////////////////////////////////////////////////////////////////////////////////

//Kept for backward compatibility purposes. Current palette is not generated from one color

interface BasePalette {
  base: Color
}

export type LightShade = 'L95' | 'L9' | 'L8' | 'L7' | 'L6' | 'L5' | 'L4' | 'L3' | 'L2' | 'L1'
type LightShadeSet = { [shade in LightShade]: Color }
export type DarkShade = 'D1' | 'D2' | 'D3' | 'D4' | 'D5' | 'D6' | 'D7' | 'D8' | 'D9' | 'D95'
type DarkShadeSet = { [shade in DarkShade]: Color }
type PaletteShadeSet = LightShadeSet & DarkShadeSet
/**
 * A basic palette formed by a `base` color plus:
 * - a number of darker (D1..D95) shades
 * - a number of lighter (L1..L95) shades
 */
export type ColorPalette = BasePalette & PaletteShadeSet

/*-------------------------- 2.1 Base color palettes -------------------------*/

// We use a base color to generate a complement
// of shades above and below at 10% increments.
const offblack = createPalette(OFFBLACK, {
  // We can override the generated shades.
  L3: mix(0.25, WHITE, rgb(85, 93, 112)),
  // We are overriding these values due to insuffcient contrast ratiobes
  // and inconsistency with the designers intent.
  D3: rgb(46, 53, 67),
  D4: rgb(39, 45, 58)
})
const blue = createPalette(rgb(81, 147, 253), { L95: OFFWHITE })

const red = createPalette(rgb(255, 53, 66))

const yellow = createPalette(
  rgb(255, 184, 40),
  // We are overriding the value for L1 due to insuffcient contrast
  // and inconsistency with the designers intent.
  { L1: rgb(241, 193, 109) }
)

const green = createPalette(rgb(0, 205, 130))

const brand = createPalette(BRAND)

/*---------------------------- 2.2 Core palettes -----------------------------*/

type CorePaletteVariant = 'base' | 1 | 2 | 3 | 4 | 5

/**
 * A palette consisting of a `base` and 5 variants
 */

export type CorePalette = { [variant in CorePaletteVariant]: Color }

/* TODO: Find a more suitable name */
interface SemanticColors {
  lightBackground: Color
  darkBackground: Color
  alternateBackground: Color
  offBackground: Color
  textColor: Color
  backgroundHoverColor: Color
  primaryStyleGuideBackground: Color
  secondaryStyleGuideBackground: Color
  dividerColor: Color
}

export interface CorePaletteMap {
  primary: CorePalette
  secondary: CorePalette
  core: SemanticColors
}

// New color definition based on custom rgb colors, not from colorPalettes generated before
const darkPrimary = {
  base: rgb(40, 46, 57),
  1: rgb(47, 53, 66),
  2: rgb(61, 68, 85),
  3: rgb(83, 87, 96),
  4: rgb(104, 109, 116),
  5: rgb(126, 129, 136),
  6: rgb(52, 58, 71)
}

const darkSecondary = {
  base: WHITE,
  1: rgb(249, 249, 249),
  2: rgb(243, 243, 244),
  3: rgb(228, 229, 230),
  4: rgb(207, 208, 211),
  5: rgb(189, 190, 195)
}

export const dark: CorePaletteMap = {
  primary: darkPrimary,
  secondary: darkSecondary,
  core: {
    lightBackground: darkPrimary[1],
    darkBackground: darkPrimary.base,
    alternateBackground: darkPrimary[3],
    offBackground: darkPrimary[3],
    textColor: darkSecondary.base,
    backgroundHoverColor: darkPrimary[2],
    primaryStyleGuideBackground: rgb(32, 36, 45),
    secondaryStyleGuideBackground: rgb(40, 45, 57),
    dividerColor: darkPrimary[6]
  }
}

export const light: CorePaletteMap = {
  primary: darkSecondary,
  secondary: darkPrimary,
  core: {
    lightBackground: darkSecondary.base,
    darkBackground: darkSecondary[1],
    alternateBackground: darkSecondary[3],
    offBackground: darkSecondary[3],
    textColor: darkPrimary.base,
    backgroundHoverColor: darkSecondary[1],
    primaryStyleGuideBackground: rgb(253, 253, 253),
    secondaryStyleGuideBackground: rgb(243, 243, 243),
    dividerColor: darkSecondary[3]
  }
}

/*--------------------------- 2.3 Accent palettes ----------------------------*/

/**
 * A theme agnostic palette consisting of a `base` and 2 variants
 */
interface AccentPalette extends BasePalette {
  darker: Color
  lighter: Color
  medium?: Color
}

interface TradingAccentPalette extends BasePalette {
  lighter: Color
}

export type AccentName = 'primary' | 'positive' | 'aware' | 'negative'
/**
 * A set of theme-agnostic palettes
 */
export type AccentPaletteMap = { [accent in AccentName]: AccentPalette }

const accents: AccentPaletteMap = {
  primary: {
    base: rgb(95, 148, 245),
    darker: rgb(76, 118, 196),
    lighter: rgb(127, 169, 247)
  },
  positive: {
    base: rgb(1, 195, 141),
    darker: rgb(3, 160, 119),
    lighter: rgb(12, 150, 116),
    medium: rgb(153, 231, 209)
  },
  aware: {
    base: rgb(255, 141, 0),
    darker: rgb(229, 126, 0),
    lighter: rgb(255, 232, 204),
    medium: rgb(255, 197, 127)
  },
  negative: {
    base: rgb(255, 39, 75),
    darker: rgb(230, 35, 67),
    lighter: rgb(255, 211, 219),
    medium: rgb(255, 146, 164)
  }
}

export type TradingPaletteMap = { [direction in Direction]: TradingAccentPalette }
const uniqueCollections: TradingPaletteMap = {
  [Direction.Sell]: {
    base: rgb(255, 39, 75),
    lighter: rgb(255, 211, 219)
  },
  [Direction.Buy]: {
    base: rgb(45, 149, 255),
    lighter: rgb(191, 222, 255)
  }
}

const spectrum = {
  offblack,
  brand,
  red,
  green,
  yellow,
  blue,
  uniqueCollections
}

export const colors = {
  static: { white: WHITE, black: BLACK, transparent: TRANSPARENT },
  spectrum,
  accents,
  light,
  dark
}

////////////////////////////////////////////////////////////////////////////////////////////
/////////////////////////////////////////   🐲   ///////////////////////////////////////////
////////////////////////////////////////////////////////////////////////////////////////////

type CreatePaletteParams = {
  whitePoint?: Color
  blackPoint?: Color
} & Partial<PaletteShadeSet>
function createPalette(
  base: Color,
  { whitePoint = WHITE, blackPoint = BLACK, ...shadeOverrides }: CreatePaletteParams = {}
): ColorPalette {
  return {
    // Light shades
    L95: mix(0.95, whitePoint, base),
    L9: mix(9 / 10, whitePoint, base),
    L8: mix(8 / 10, whitePoint, base),
    L7: mix(7 / 10, whitePoint, base),
    L6: mix(6 / 10, whitePoint, base),
    L5: mix(5 / 10, whitePoint, base),
    L4: mix(4 / 10, whitePoint, base),
    L3: mix(3 / 10, whitePoint, base),
    L2: mix(2 / 10, whitePoint, base),
    L1: mix(1 / 10, whitePoint, base),

    base,

    // Dark shades
    D1: mix(1 / 10, blackPoint, base),
    D2: mix(2 / 10, blackPoint, base),
    D3: mix(3 / 10, blackPoint, base),
    D4: mix(4 / 10, blackPoint, base),
    D5: mix(5 / 10, blackPoint, base),
    D6: mix(6 / 10, blackPoint, base),
    D7: mix(7 / 10, blackPoint, base),
    D8: mix(8 / 10, blackPoint, base),
    D9: mix(9 / 10, blackPoint, base),
    D95: mix(0.95, blackPoint, base),

    // Overriding Computed Values
    //
    // Computed values may not be the same as those intended by
    // the designer.
    //
    // Mixing colors is a transformation within a color space.
    // Tools like Sketch or Photoshop implement non-linear
    // transformations between two values.
    //
    // So, the result of
    //    mix(0.5, rgb(255, 0, 0), rgb(0, 0, 255))
    //      != rgb(127, 0, 127)
    // it would be
    //    rgb(141, 0, 132) in sRGB
    //    rgb(128, 0, 128) in P3
    //
    // Or, the result of
    //    mix(0.5, rgba(255, 0, 0, 0.5), rgba(0, 0, 255, 0.5))
    //      != rgb(127, 0, 127, 1)
    //
    //    rgb(207, 47, 97) in sRGB
    //    rgb(190, 62, 98) in P3
    //
    // Because of the various ways colors may show up on different
    // displays we typically show a preference for a smaller
    // color space such as sRGB.
    //
    // So we may have to override specific values to achieve a
    // consistent color and color contrast ratio across the shades.
    ...shadeOverrides
  }
}<|MERGE_RESOLUTION|>--- conflicted
+++ resolved
@@ -38,45 +38,6 @@
 const OFFBLACK = rgb(68, 76, 95) // sRGB
 const BRAND = rgb(42, 87, 141) // Adaptive blue a.k.a. #2A578D
 
-<<<<<<< HEAD
-=======
-/*---------------------------- 1.2 Template colors ---------------------------*/
-
-// TODO: Kept for backward compatibility purposes. Consider unifying as accent palettes
-
-export const template = {
-  green: {
-    dark: '#23b47a',
-    normal: '#28c988',
-    light: '#93e4c3',
-  },
-  red: {
-    dark: '#e04444',
-    normal: '#f94c4c',
-    light: '#fca5a5',
-  },
-  white: {
-    dark: '#dfdfdf',
-    normal: '#ffffff',
-  },
-  blue: {
-    dark: '#4c76c4',
-    normal: '#5f94f5',
-    light: '#aec9f9',
-  },
-  yellow: {
-    dark: '#A38D00',
-    normal: '#F7D036',
-    light: '#F4E0A4',
-  },
-  gray: {
-    dark: '#333333',
-    normal: '#999999',
-    light: '#EEEEEE',
-  },
-}
-
->>>>>>> 007e6bb1
 ////////////////////////////////////////////////////////////////////////////////
 ///////////////////////////////// 2. Palettes //////////////////////////////////
 ////////////////////////////////////////////////////////////////////////////////
@@ -109,7 +70,7 @@
   // We are overriding these values due to insuffcient contrast ratiobes
   // and inconsistency with the designers intent.
   D3: rgb(46, 53, 67),
-  D4: rgb(39, 45, 58)
+  D4: rgb(39, 45, 58),
 })
 const blue = createPalette(rgb(81, 147, 253), { L95: OFFWHITE })
 
@@ -163,7 +124,7 @@
   3: rgb(83, 87, 96),
   4: rgb(104, 109, 116),
   5: rgb(126, 129, 136),
-  6: rgb(52, 58, 71)
+  6: rgb(52, 58, 71),
 }
 
 const darkSecondary = {
@@ -172,7 +133,7 @@
   2: rgb(243, 243, 244),
   3: rgb(228, 229, 230),
   4: rgb(207, 208, 211),
-  5: rgb(189, 190, 195)
+  5: rgb(189, 190, 195),
 }
 
 export const dark: CorePaletteMap = {
@@ -187,8 +148,8 @@
     backgroundHoverColor: darkPrimary[2],
     primaryStyleGuideBackground: rgb(32, 36, 45),
     secondaryStyleGuideBackground: rgb(40, 45, 57),
-    dividerColor: darkPrimary[6]
-  }
+    dividerColor: darkPrimary[6],
+  },
 }
 
 export const light: CorePaletteMap = {
@@ -203,8 +164,8 @@
     backgroundHoverColor: darkSecondary[1],
     primaryStyleGuideBackground: rgb(253, 253, 253),
     secondaryStyleGuideBackground: rgb(243, 243, 243),
-    dividerColor: darkSecondary[3]
-  }
+    dividerColor: darkSecondary[3],
+  },
 }
 
 /*--------------------------- 2.3 Accent palettes ----------------------------*/
@@ -232,38 +193,38 @@
   primary: {
     base: rgb(95, 148, 245),
     darker: rgb(76, 118, 196),
-    lighter: rgb(127, 169, 247)
+    lighter: rgb(127, 169, 247),
   },
   positive: {
     base: rgb(1, 195, 141),
     darker: rgb(3, 160, 119),
     lighter: rgb(12, 150, 116),
-    medium: rgb(153, 231, 209)
+    medium: rgb(153, 231, 209),
   },
   aware: {
     base: rgb(255, 141, 0),
     darker: rgb(229, 126, 0),
     lighter: rgb(255, 232, 204),
-    medium: rgb(255, 197, 127)
+    medium: rgb(255, 197, 127),
   },
   negative: {
     base: rgb(255, 39, 75),
     darker: rgb(230, 35, 67),
     lighter: rgb(255, 211, 219),
-    medium: rgb(255, 146, 164)
-  }
+    medium: rgb(255, 146, 164),
+  },
 }
 
 export type TradingPaletteMap = { [direction in Direction]: TradingAccentPalette }
 const uniqueCollections: TradingPaletteMap = {
   [Direction.Sell]: {
     base: rgb(255, 39, 75),
-    lighter: rgb(255, 211, 219)
+    lighter: rgb(255, 211, 219),
   },
   [Direction.Buy]: {
     base: rgb(45, 149, 255),
-    lighter: rgb(191, 222, 255)
-  }
+    lighter: rgb(191, 222, 255),
+  },
 }
 
 const spectrum = {
@@ -273,7 +234,7 @@
   green,
   yellow,
   blue,
-  uniqueCollections
+  uniqueCollections,
 }
 
 export const colors = {
@@ -281,7 +242,7 @@
   spectrum,
   accents,
   light,
-  dark
+  dark,
 }
 
 ////////////////////////////////////////////////////////////////////////////////////////////
@@ -352,6 +313,6 @@
     //
     // So we may have to override specific values to achieve a
     // consistent color and color contrast ratio across the shades.
-    ...shadeOverrides
+    ...shadeOverrides,
   }
 }