interface Navigator {
  standalone?: boolean
}

const urlParams = new URLSearchParams(window.location.search)

const isFinsemble = 'FSBL' in window
// TODO: We should not need to negate `isFinsemble` to check for OpenFin.
// Somewhere, `fin` is being added to the `window` object even in electron/finsemble versions.
const isOpenFin = 'fin' in window && !isFinsemble
const isGlue42 = 'glue42gd' in window
const isSymphony = urlParams.has('waitFor') && urlParams.get('waitFor') === 'SYMPHONY'
const isGlueCore = urlParams.has('glue') && urlParams.get('glue') === 'CORE'
const isPWA = () =>
  (window.matchMedia && window.matchMedia('(display-mode: standalone)').matches) ||
  (window.navigator as Navigator).standalone

export const getSymphonyPlatform = () => import(/* webpackChunkName: "symphony" */ './symphony')

export const getFinsemblePlatform = () => import(/* webpackChunkName: "finsemble" */ './finsemble')

export const getOpenFin = () => import(/* webpackChunkName: "openfin" */ './openFin')

export const getOpenFinPlatform = () =>
  import(/* webpackChunkName: "openfin-platform" */ './openfin-platform')

export const getGlue42Platform = () => import(/* webpackChunkName: "glue" */ './glue')

export const getBrowserPlatform = () => import(/* webpackChunkName: "browser" */ './browser')

export const getGlue42CorePlatform = () => import(/* webpackChunkName: "browser" */ './glue')

export const getPWAPlatform = () => import(/* webpackChunkName: "browser" */ './pwa')

export const getPlatformAsync = async () => {
  if (isGlueCore) {
    const { Glue42Core } = await getGlue42CorePlatform()
    return new Glue42Core()
  }

  if (isSymphony) {
    const { Symphony } = await getSymphonyPlatform()
    return new Symphony()
  }

  if (isFinsemble) {
    console.info('Using Finsemble API')
    const { Finsemble } = await getFinsemblePlatform()
    return new Finsemble()
  }

  if (isOpenFin) {
    let appInfo = await window.fin.Application.getCurrentSync().getInfo()

    if (appInfo.initialOptions.isPlatformController) {
      console.info('Using OpenFin Platform API')
      const { OpenFinPlatform } = await getOpenFinPlatform()
      return new OpenFinPlatform()
    }

    console.info('Using OpenFin Legacy API')
    const { OpenFin } = await getOpenFin()
    return new OpenFin()
  }

  if (isGlue42) {
    console.info('Using Glue42 API')
    const { Glue42 } = await getGlue42Platform()
    return new Glue42()
  }

<<<<<<< HEAD
=======
  if (isPWA()) {
    console.info('Using PWA API')
    const { PWA } = await getPWAPlatform()
    return new PWA()
  }

>>>>>>> b464424b
  console.info('Using Browser API')
  const { Browser } = await getBrowserPlatform()
  return new Browser()
}<|MERGE_RESOLUTION|>--- conflicted
+++ resolved
@@ -69,15 +69,12 @@
     return new Glue42()
   }
 
-<<<<<<< HEAD
-=======
   if (isPWA()) {
     console.info('Using PWA API')
     const { PWA } = await getPWAPlatform()
     return new PWA()
   }
 
->>>>>>> b464424b
   console.info('Using Browser API')
   const { Browser } = await getBrowserPlatform()
   return new Browser()
