--- conflicted
+++ resolved
@@ -2,12 +2,9 @@
 import { WindowConfig } from '../../types'
 import { get as _get, last as _last } from 'lodash'
 import { PlatformWindow } from '../../platformWindow'
-<<<<<<< HEAD
 import { _Window } from 'openfin/_v2/api/window/window'
 import { finWithPlatform } from '../OpenFinWithPlatform'
-import {resetCurrentSnapshotName} from "../snapshots"
-=======
->>>>>>> c7b128b7
+import { resetCurrentSnapshotName } from '../snapshots'
 
 const TEAR_OUT_OFFSET_LEFT = 50
 const TEAR_OUT_OFFSET_TOP = 50
@@ -113,10 +110,7 @@
   onClose?: () => void,
   position?: {},
 ): Promise<PlatformWindow> => {
-<<<<<<< HEAD
   //@ts-ignore
-=======
->>>>>>> c7b128b7
   const { url, width: defaultWidth, height: defaultHeight, maxHeight, maxWidth } = config
   const childWindows = await getChildWindows()
   //@ts-ignore
@@ -126,7 +120,8 @@
   //@ts-ignore
   const updatedPosition = await getOpenfinWindowPosition(config, childWindows)
   const windowName = config.name || generateRandomName()
-<<<<<<< HEAD
+  //@ts-ignore
+  const centered = (!hasChildWindows && !configHasXYCoordinates) || config.center === 'screen'
 
   console.info(`Creating Openfin window: ${windowName}`)
 
@@ -136,7 +131,7 @@
   const newWinIdentity = await platform.createWindow({
     autoShow: true,
     contextMenu: true,
-    defaultCentered: !hasChildWindows && !configHasXYCoordinates,
+    defaultCentered: centered,
     defaultHeight,
     defaultWidth,
     frame: false,
@@ -150,62 +145,23 @@
     ...position,
     ...updatedPosition,
     layout: {
-      content: [{
-        type: 'stack',
-        content:[{
-          type: 'component',
-          componentName: 'view',
-          componentState: {
-            name: `${windowName}_view`,
-            url: `${window.location.origin}${url}`
-          },
-          title: windowName
-        }]
-      }]
-    }
-=======
-  const centered = (!hasChildWindows && !configHasXYCoordinates) || config.center === 'screen'
-
-  console.info(`Creating Openfin window: ${windowName}`)
-
-  //TODO: move to openfin V2 version (based on promises) once they fix their bug related to getting current window
-  // (in V2 call to ofWindow.getWebWindow() returns undefined - thus we are forced to use old callback APIs)
-  const ofWindowPromise = new Promise<fin.OpenFinWindow>(resolve => {
-    const win = new fin.desktop.Window(
-      {
-        name: windowName,
-        url,
-        defaultWidth,
-        defaultHeight,
-        minWidth: config.minWidth ? config.minWidth : 100,
-        minHeight: config.minHeight ? config.minHeight : 100,
-        maxHeight,
-        maxWidth,
-        defaultCentered: centered,
-        autoShow: true,
-        frame: false,
-        saveWindowState: false,
-        shadow: true,
-        ...position,
-        ...updatedPosition,
-      } as any, // any needed because OpenFin does not have correct typings for WindowOptions @kdesai
-      () => {
-        console.info(`Openfin window created: ${windowName}`)
-        if (onClose) {
-          const closeListener = () => {
-            console.log(`Received 'close' event for Openfin window: ${windowName}`)
-            win.removeEventListener('closed', closeListener)
-            onClose && onClose()
-          }
-          win.addEventListener('closed', closeListener)
-        }
-        resolve(win)
-      },
-      error => {
-        console.error(`Error creating Openfin window: ${windowName}`, error)
-      },
-    )
->>>>>>> c7b128b7
+      content: [
+        {
+          type: 'stack',
+          content: [
+            {
+              type: 'component',
+              componentName: 'view',
+              componentState: {
+                name: `${windowName}_view`,
+                url: `${window.location.origin}${url}`,
+              },
+              title: windowName,
+            },
+          ],
+        },
+      ],
+    },
   })
 
   const win = await window.fin.Window.wrap(newWinIdentity)
