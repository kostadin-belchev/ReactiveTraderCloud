--- conflicted
+++ resolved
@@ -1,8 +1,4 @@
-<<<<<<< HEAD
-import { Browser, Finsemble, OpenFin, PlatformAdapter, Symphony, Glue42 } from './'
-=======
-import { Browser, Finsemble, OpenFin, Symphony } from './'
->>>>>>> 31cafcd3
+import { Browser, Finsemble, OpenFin, Symphony, Glue42 } from './'
 
 const urlParams = new URLSearchParams(window.location.search)
 
@@ -11,11 +7,7 @@
 const isGlue42 = 'glue42gd' in window
 const isSymphony = urlParams.has('waitFor') && urlParams.get('waitFor') === 'SYMPHONY'
 
-<<<<<<< HEAD
-const getPlatform: () => PlatformAdapter = () => {
-=======
 export const getPlatformAsync = async () => {
->>>>>>> 31cafcd3
   if (isSymphony) {
     return new Symphony()
   }
@@ -29,14 +21,11 @@
     return new OpenFin()
   }
 
-<<<<<<< HEAD
   if (isGlue42) {
     console.log('Using Glue42 API')
     return new Glue42()
   }
 
-=======
->>>>>>> 31cafcd3
   console.info('Using Browser API')
   return new Browser()
 }