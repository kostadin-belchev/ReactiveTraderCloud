--- conflicted
+++ resolved
@@ -2,9 +2,6 @@
 import emitter from './emitter';
 import _ from 'lodash';
 
-
-
-<<<<<<< HEAD
 
 class PricingService {
   constructor(t) {
@@ -39,17 +36,12 @@
 class ReactiveTrader {
   constructor(t) {
     this.pricing = new PricingService(t);
-    this.reference= new ReferenceService(t);
-  }
-
-
+    this.reference = new ReferenceService(t);
+  }
 }
 
 class Transport extends emitter {
-  constructor(url = 'ws://localhost:8080/ws', realm = 'com.weareadaptive.reactivetrader'){
-=======
   constructor(url = 'ws://' + location.hostname + ':8080/ws', realm = 'com.weareadaptive.reactivetrader'){
->>>>>>> e4cb37c2
     super();
     this.connection = new autobahn.Connection({
       url,
