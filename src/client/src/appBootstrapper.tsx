--- conflicted
+++ resolved
@@ -3,11 +3,6 @@
 
 import { Router } from 'esp-js';
 import { RouterProvider, SmartComponent } from 'esp-js-react/dist/esp-react';
-<<<<<<< HEAD
-=======
-import { AnalyticsModel } from './ui/analytics/model';
-import { FooterModel } from './ui/footer/model';
->>>>>>> dd45e2ec
 import { ShellModel } from './ui/shell/model';
 import { ChromeModel } from './ui/common/components/chrome/model';
 import { SpotTileFactory, SpotTileLoader } from './ui/spotTile';
@@ -60,9 +55,6 @@
   run() {
     let espRouter = this.createRouter();
     this.startServices(espRouter);
-<<<<<<< HEAD
-    this.store = configureStore(this._referenceDataService, this._blotterService, this._pricingService, this._analyticsService, this._compositeStatusService, this._openFin);
-=======
     this.store = configureStore(
       this._referenceDataService,
       this._blotterService,
@@ -71,7 +63,6 @@
       this._compositeStatusService,
       this._openFin
     );
->>>>>>> dd45e2ec
     this.startModels(espRouter);
     this.displayUi(espRouter);
   }
@@ -145,17 +136,6 @@
     );
     spotTileLoader.beginLoadTiles();
 
-<<<<<<< HEAD
-=======
-    // wire-up analytics
-    let analyticsModel = new AnalyticsModel(WellKnownModelIds.analyticsModelId, espRouter, this._analyticsService, regionManager, this._openFin);
-    analyticsModel.observeEvents();
-
-    // wire-up the footer
-    let footerModel = new FooterModel(WellKnownModelIds.footerModelId, espRouter, this._compositeStatusService, this._openFin);
-    footerModel.observeEvents();
-
->>>>>>> dd45e2ec
     // wire up the apps main shell
     let shellModel = new ShellModel(
       WellKnownModelIds.shellModelId,
