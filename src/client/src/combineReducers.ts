import { combineReducers } from 'redux'
<<<<<<< HEAD
import { currencyPairReducer } from './operations/currencyPairs'
=======
import { connectionStatusReducer } from './operations/connectionStatus'
import { enviromentReducer } from './operations/environment'
>>>>>>> e5a87240
import { pricingServiceReducer } from './operations/pricing'
import { currencyPairReducer } from './operations/referenceData'
import { analyticsReducer } from './ui/analytics'
import { blotterReducer } from './ui/blotter'
import { regionsReducer } from './ui/common/regions'
import { compositeStatusServiceReducer } from './ui/compositeStatus'
import { connectionStatusReducer } from './ui/connectionStatus'
import { footerReducer } from './ui/footer'
import { sidebarRegionReducer } from './ui/sidebar'
import { spotTileDataReducer } from './ui/spotTile'
import { notionalsReducer } from './ui/spotTile/notional'

const rootReducer = combineReducers({
  blotterService: blotterReducer,
  currencyPairs: currencyPairReducer,
  pricingService: pricingServiceReducer,
  analyticsService: analyticsReducer,
  compositeStatusService: compositeStatusServiceReducer,
  connectionStatus: connectionStatusReducer,
  displayAnalytics: sidebarRegionReducer,
  displayStatusServices: footerReducer,
  regionsService: regionsReducer,
  notionals: notionalsReducer,
  spotTilesData: spotTileDataReducer
})

export type GlobalState = ReturnType<typeof rootReducer>

export default rootReducer<|MERGE_RESOLUTION|>--- conflicted
+++ resolved
@@ -1,10 +1,4 @@
 import { combineReducers } from 'redux'
-<<<<<<< HEAD
-import { currencyPairReducer } from './operations/currencyPairs'
-=======
-import { connectionStatusReducer } from './operations/connectionStatus'
-import { enviromentReducer } from './operations/environment'
->>>>>>> e5a87240
 import { pricingServiceReducer } from './operations/pricing'
 import { currencyPairReducer } from './operations/referenceData'
 import { analyticsReducer } from './ui/analytics'
