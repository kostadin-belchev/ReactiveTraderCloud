import { combineReducers } from 'redux'
<<<<<<< HEAD
import { sidebarRegionReducer } from 'shell/components/sidebar'
import { currencyPairReducer } from 'shell/referenceData'
import { regionsReducer } from 'shell/regions'
import { analyticsReducer } from 'ui/analytics'
import { blotterReducer } from 'ui/blotter'
import { compositeStatusServiceReducer } from 'ui/compositeStatus'
import { connectionStatusReducer } from 'ui/connectionStatus'
import { spotTileDataReducer } from 'ui/spotTile'
=======

import { reducers } from 'shell'
import { analyticsReducer } from './ui/analytics'
import { blotterReducer } from './ui/blotter'
import { spotTileDataReducer } from './ui/spotTile'
>>>>>>> 8209fa3e

const rootReducer = combineReducers({
  ...reducers,
  blotterService: blotterReducer,
  analyticsService: analyticsReducer,
  spotTilesData: spotTileDataReducer
})

export default rootReducer<|MERGE_RESOLUTION|>--- conflicted
+++ resolved
@@ -1,20 +1,9 @@
 import { combineReducers } from 'redux'
-<<<<<<< HEAD
-import { sidebarRegionReducer } from 'shell/components/sidebar'
-import { currencyPairReducer } from 'shell/referenceData'
-import { regionsReducer } from 'shell/regions'
-import { analyticsReducer } from 'ui/analytics'
-import { blotterReducer } from 'ui/blotter'
-import { compositeStatusServiceReducer } from 'ui/compositeStatus'
-import { connectionStatusReducer } from 'ui/connectionStatus'
-import { spotTileDataReducer } from 'ui/spotTile'
-=======
 
 import { reducers } from 'shell'
 import { analyticsReducer } from './ui/analytics'
 import { blotterReducer } from './ui/blotter'
 import { spotTileDataReducer } from './ui/spotTile'
->>>>>>> 8209fa3e
 
 const rootReducer = combineReducers({
   ...reducers,
