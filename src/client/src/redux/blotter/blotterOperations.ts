import {Observable} from 'rxjs/Observable'
import * as _ from 'lodash'
import * as keyBy from 'lodash.keyby'
<<<<<<< HEAD
import { createAction } from 'redux-actions';
=======
import {createAction} from 'redux-actions'
>>>>>>> dd45e2ec

import {ACTION_TYPES as REGION_ACTION_TYPES} from '../regions/regionsOperations'
import {ACTION_TYPES as REF_ACTION_TYPES} from '../reference/referenceOperations'
import {regionsSettings} from '../regions/regionsOperations'

export const ACTION_TYPES = {
  BLOTTER_SERVICE: '@ReactiveTraderCloud/BLOTTER_SERVICE',
  BLOTTER_POPOUT: '@ReactiveTraderCloud/BLOTTER_POPOUT'
}

export const fetchBlotter = createAction(ACTION_TYPES.BLOTTER_SERVICE)
export const onPopoutClick = createAction(REGION_ACTION_TYPES.REGION_REMOVE, payload => payload)
export const onComponentMount = createAction(REGION_ACTION_TYPES.REGION_ADD, payload => payload)

export const blotterServiceEpic = blotterService$ => action$ => {
  return action$.ofType(REF_ACTION_TYPES.REFERENCE_SERVICE)
    .flatMapTo(blotterService$.getTradesStream())
    .map(fetchBlotter);
}

<<<<<<< HEAD
=======
export const blotterRegionsSettings = regionsSettings('Blotter', 850, 250, false)

>>>>>>> dd45e2ec
export const blotterServiceReducer = (state: any = {}, action) => {
  switch (action.type) {
    case ACTION_TYPES.BLOTTER_SERVICE:
      const trades = keyBy(_.values(action.payload.trades), '_tradeId')
      return {
<<<<<<< HEAD
        trades: _.sortBy({ ...trades, ...state.trades }, '_topicId').reverse()
=======
        trades: _.sortBy({...trades, ...state.trades}, '_topicId').reverse()
>>>>>>> dd45e2ec
      }
    default:
      return state
  }
}
<|MERGE_RESOLUTION|>--- conflicted
+++ resolved
@@ -1,11 +1,7 @@
 import {Observable} from 'rxjs/Observable'
 import * as _ from 'lodash'
 import * as keyBy from 'lodash.keyby'
-<<<<<<< HEAD
 import { createAction } from 'redux-actions';
-=======
-import {createAction} from 'redux-actions'
->>>>>>> dd45e2ec
 
 import {ACTION_TYPES as REGION_ACTION_TYPES} from '../regions/regionsOperations'
 import {ACTION_TYPES as REF_ACTION_TYPES} from '../reference/referenceOperations'
@@ -26,21 +22,14 @@
     .map(fetchBlotter);
 }
 
-<<<<<<< HEAD
-=======
 export const blotterRegionsSettings = regionsSettings('Blotter', 850, 250, false)
 
->>>>>>> dd45e2ec
 export const blotterServiceReducer = (state: any = {}, action) => {
   switch (action.type) {
     case ACTION_TYPES.BLOTTER_SERVICE:
       const trades = keyBy(_.values(action.payload.trades), '_tradeId')
       return {
-<<<<<<< HEAD
         trades: _.sortBy({ ...trades, ...state.trades }, '_topicId').reverse()
-=======
-        trades: _.sortBy({...trades, ...state.trades}, '_topicId').reverse()
->>>>>>> dd45e2ec
       }
     default:
       return state
