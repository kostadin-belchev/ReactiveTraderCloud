import { createStore, applyMiddleware } from 'redux'
import { createEpicMiddleware, combineEpics } from 'redux-observable'
import { composeWithDevTools } from 'redux-devtools-extension';

import rootReducer from './combineReducers';
import { blotterServiceEpic } from './blotter/blotterOperations';
import { referenceServiceEpic } from './reference/referenceOperations'
import { pricingServiceEpic } from './pricing/pricingOperations'
import { analyticsServiceEpic } from './analytics/analyticsOperations';
import { compositeStatusServiceEpic } from './compositeStatusService/compositeStatusServiceOperations';

const creatEpicMiddleware = (referenceDataService, blotterService, pricingService, analyticsService, compositeStatusService) => createEpicMiddleware(
  combineEpics(
<<<<<<< HEAD
    referenceServiceEpic(referenceDataService.getCurrencyPairUpdatesStream()),
    blotterEpic(blotterService),
    pricingEpic(pricingService)
=======
    referenceServiceEpic(referenceDataService),
    blotterServiceEpic(blotterService),
    pricingServiceEpic(pricingService),
    analyticsServiceEpic(analyticsService),
    compositeStatusServiceEpic(compositeStatusService)
>>>>>>> 02af81d6
  )
)

export default function configureStore(referenceDataService, blotterService, pricingService, analyticsService, compositeStatusService) {
  const epicMiddleware = creatEpicMiddleware(referenceDataService, blotterService, pricingService, analyticsService, compositeStatusService)
  return createStore(
    rootReducer,
    composeWithDevTools(
      applyMiddleware(epicMiddleware)
    )
  )
}<|MERGE_RESOLUTION|>--- conflicted
+++ resolved
@@ -11,17 +11,11 @@
 
 const creatEpicMiddleware = (referenceDataService, blotterService, pricingService, analyticsService, compositeStatusService) => createEpicMiddleware(
   combineEpics(
-<<<<<<< HEAD
-    referenceServiceEpic(referenceDataService.getCurrencyPairUpdatesStream()),
-    blotterEpic(blotterService),
-    pricingEpic(pricingService)
-=======
     referenceServiceEpic(referenceDataService),
     blotterServiceEpic(blotterService),
     pricingServiceEpic(pricingService),
     analyticsServiceEpic(analyticsService),
     compositeStatusServiceEpic(compositeStatusService)
->>>>>>> 02af81d6
   )
 )
 
