--- conflicted
+++ resolved
@@ -1,11 +1,6 @@
 import { darken } from 'polished'
 import React from 'react'
-<<<<<<< HEAD
-import { css } from 'react-emotion'
-import { styled } from 'rt-theme'
-=======
-import { css, styled, StyledComponent } from 'rt-theme'
->>>>>>> aac3a34f
+import { css, styled } from 'rt-theme'
 import Icon from './Icon'
 
 export const Body = styled.div`
