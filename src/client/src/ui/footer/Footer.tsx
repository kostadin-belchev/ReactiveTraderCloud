--- conflicted
+++ resolved
@@ -4,14 +4,10 @@
 import { StatusIndicator } from './StatusIndicator'
 
 import { ConnectionStatus, ConnectionType, ServiceConnectionInfo } from '../../system'
-<<<<<<< HEAD
-import { ApplicationStatusConst, ServiceStatus } from '../../types'
+import { ServiceStatus } from '../../types'
 import { ConnectionInfo } from '../connectionStatus'
 import { Environment, withEnvironment } from '../shell/EnvironmentProvider'
-=======
-import { ServiceStatus } from '../../types'
 import { ApplicationStatusConst } from './applicationStatusConst'
->>>>>>> e5a87240
 
 interface FooterProps {
   compositeStatusService: ServiceConnectionInfo
