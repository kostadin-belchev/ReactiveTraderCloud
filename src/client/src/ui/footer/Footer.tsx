--- conflicted
+++ resolved
@@ -3,19 +3,12 @@
 import * as React from 'react'
 import styled from 'react-emotion'
 
+import { ServiceStatus } from 'rt-types'
 import { ConnectionStatus, ConnectionType, ServiceConnectionInfo } from 'system'
-import { ServiceStatus } from 'types'
 import { ConnectionInfo } from 'ui/connectionStatus'
 import { Environment, withEnvironment } from 'ui/shell/EnvironmentProvider'
 import { Styled } from 'ui/theme'
 
-<<<<<<< HEAD
-=======
-import { ServiceStatus } from 'rt-types'
-import { ConnectionStatus, ConnectionType, ServiceConnectionInfo } from '../../system'
-import { ConnectionInfo } from '../connectionStatus'
-import { Environment, withEnvironment } from '../shell/EnvironmentProvider'
->>>>>>> 85a4aeba
 import { ApplicationStatusConst } from './applicationStatusConst'
 import { StatusIndicator } from './StatusIndicator'
 
