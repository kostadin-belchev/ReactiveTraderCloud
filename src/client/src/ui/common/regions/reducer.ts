--- conflicted
+++ resolved
@@ -15,14 +15,10 @@
     case ACTION_TYPES.REGION_ADD:
     case ACTION_TYPES.REGION_ATTACH_WINDOW:
     case ACTION_TYPES.REGION_TEAROFF_WINDOW:
-<<<<<<< HEAD
-      return { ...state, [action.payload.id]: regionReducer(state[action.payload.id], action) }
-=======
       return {
         ...state,
         [action.payload.id]: regionReducer(state[action.payload.id], action)
       }
->>>>>>> 8de7af10
     case CONNECTION_ACTION_TYPES.DISCONNECT_SERVICES:
       return INITIAL_STATE
     default:
@@ -42,21 +38,9 @@
     case ACTION_TYPES.REGION_ADD:
       return { ...action.payload, ...state }
     case ACTION_TYPES.REGION_ATTACH_WINDOW:
-<<<<<<< HEAD
-      return {
-        ...state,
-        isTearedOff: false
-      }
-    case ACTION_TYPES.REGION_TEAROFF_WINDOW:
-      return {
-        ...state,
-        isTearedOff: true
-      }
-=======
       return { ...state, isTearedOff: false }
     case ACTION_TYPES.REGION_TEAROFF_WINDOW:
       return { ...state, isTearedOff: true }
->>>>>>> 8de7af10
     default:
       return state
   }
