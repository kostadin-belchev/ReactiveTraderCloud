--- conflicted
+++ resolved
@@ -1,9 +1,4 @@
-<<<<<<< HEAD
-import _ from 'lodash'
 import React, { Component, SyntheticEvent } from 'react'
-=======
-import React, { Component, SFC, SyntheticEvent } from 'react'
->>>>>>> c0b5d77f
 
 import { ConnectionState } from 'rt-system'
 import { ServiceConnectionStatus, ServiceStatus } from 'rt-types'
@@ -55,12 +50,8 @@
     } = this.props
 
     const { opened } = this.state
-<<<<<<< HEAD
     const appStatus = this.getApplicationStatus(services)
-=======
-    const appStatus = getApplicationStatus(services)
     const appUrl = `${url} (${transportType})`
->>>>>>> c0b5d77f
     return (
       <Root>
         <Button onClick={this.toggleOpen}>
