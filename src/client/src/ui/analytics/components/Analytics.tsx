import React from 'react'
import { AnalyticsLineChartModel } from '../model/AnalyticsLineChartModel'
import { PositionsChartModel } from '../model/positionsChartModel'
import AnalyticsBarChart from './AnalyticsBarChart'
import PositionsBubbleChart from './positions-chart/PositionsBubbleChart'

import { CurrencyPair } from 'rt-types'
<<<<<<< HEAD
import PNLChart from './pnlChart/PNLChart'

import { PopoutIcon } from 'rt-components'
import { AnalyticsStyle, BubbleChart, Chart, Controls, Header, LastPosition, PopoutButton, Title } from './styled'
import { AnalyticsGlobalStyle } from '../globals'
=======
>>>>>>> 728bdedb

import { AnalyticsStyle, BubbleChart, Title, AnalyticsLineChartWrapper, Header } from './styled'
import AnalyticsWindowHeader from './AnalyticsHeader'
import { AnalyticsLineChart } from './analyticsLineChart'
import LastPosition from './LastPosition'
export interface CurrencyPairs {
  [id: string]: CurrencyPair
}

export interface Props {
  canPopout: boolean
  currencyPairs: CurrencyPairs
  analyticsLineChartModel: AnalyticsLineChartModel
  positionsChartModel?: PositionsChartModel
  onPopoutClick?: () => void
}
const RESIZE_EVENT = 'resize'

export default class Analytics extends React.Component<Props> {
  private handleResize = () => this.forceUpdate()

  // Resizing the window is causing the nvd3 chart to resize incorrectly. This forces a render when the window resizes
  componentWillMount() {
    window.addEventListener(RESIZE_EVENT, this.handleResize)
  }

  componentWillUnmount() {
    window.removeEventListener(RESIZE_EVENT, this.handleResize)
  }

  render() {
    const { canPopout, currencyPairs, analyticsLineChartModel, positionsChartModel, onPopoutClick } = this.props
    return (
<<<<<<< HEAD
      <React.Fragment>
        <AnalyticsGlobalStyle />
        <AnalyticsStyle>
          <Header>
            {canPopout && (
              <Controls>
                <PopoutButton onClick={onPopoutClick}>
                  <PopoutIcon width={0.8125} height={0.75} />
                </PopoutButton>
              </Controls>
            )}
            <Title>Analytics</Title>
          </Header>
          <LastPosition color={lastPosition.color}>USD {lastPosition.formattedLastPos}</LastPosition>
          <Chart>{pnlChartModel && <PNLChart {...pnlChartModel} />}</Chart>
          {positionsChartModel &&
            positionsChartModel.seriesData.length !== 0 && (
              <React.Fragment>
                <Title>Positions</Title>
                <BubbleChart>
                  <PositionsBubbleChart data={positionsChartModel.seriesData} currencyPairs={currencyPairs} />
                </BubbleChart>
                <Title>Profit and Loss</Title>
                <AnalyticsBarChart
                  chartData={positionsChartModel.seriesData}
                  currencyPairs={currencyPairs}
                  isPnL={true}
                />
              </React.Fragment>
            )}
        </AnalyticsStyle>
      </React.Fragment>
=======
      <AnalyticsStyle>
        <Header>
          <Title>Profit &amp; Loss</Title>
          <AnalyticsWindowHeader canPopout={canPopout} onPopoutClick={onPopoutClick} />
        </Header>
        <LastPosition lastPos={analyticsLineChartModel.lastPos} />
        <AnalyticsLineChartWrapper>
          <AnalyticsLineChart model={analyticsLineChartModel} />
        </AnalyticsLineChartWrapper>
        {positionsChartModel &&
          positionsChartModel.seriesData.length !== 0 && (
            <React.Fragment>
              <Title>Positions</Title>
              <BubbleChart>
                <PositionsBubbleChart data={positionsChartModel.seriesData} currencyPairs={currencyPairs} />
              </BubbleChart>
              <Title>PnL</Title>
              <AnalyticsBarChart
                chartData={positionsChartModel.seriesData}
                currencyPairs={currencyPairs}
                isPnL={true}
              />
            </React.Fragment>
          )}
      </AnalyticsStyle>
>>>>>>> 728bdedb
    )
  }
}<|MERGE_RESOLUTION|>--- conflicted
+++ resolved
@@ -5,14 +5,6 @@
 import PositionsBubbleChart from './positions-chart/PositionsBubbleChart'
 
 import { CurrencyPair } from 'rt-types'
-<<<<<<< HEAD
-import PNLChart from './pnlChart/PNLChart'
-
-import { PopoutIcon } from 'rt-components'
-import { AnalyticsStyle, BubbleChart, Chart, Controls, Header, LastPosition, PopoutButton, Title } from './styled'
-import { AnalyticsGlobalStyle } from '../globals'
-=======
->>>>>>> 728bdedb
 
 import { AnalyticsStyle, BubbleChart, Title, AnalyticsLineChartWrapper, Header } from './styled'
 import AnalyticsWindowHeader from './AnalyticsHeader'
@@ -46,40 +38,6 @@
   render() {
     const { canPopout, currencyPairs, analyticsLineChartModel, positionsChartModel, onPopoutClick } = this.props
     return (
-<<<<<<< HEAD
-      <React.Fragment>
-        <AnalyticsGlobalStyle />
-        <AnalyticsStyle>
-          <Header>
-            {canPopout && (
-              <Controls>
-                <PopoutButton onClick={onPopoutClick}>
-                  <PopoutIcon width={0.8125} height={0.75} />
-                </PopoutButton>
-              </Controls>
-            )}
-            <Title>Analytics</Title>
-          </Header>
-          <LastPosition color={lastPosition.color}>USD {lastPosition.formattedLastPos}</LastPosition>
-          <Chart>{pnlChartModel && <PNLChart {...pnlChartModel} />}</Chart>
-          {positionsChartModel &&
-            positionsChartModel.seriesData.length !== 0 && (
-              <React.Fragment>
-                <Title>Positions</Title>
-                <BubbleChart>
-                  <PositionsBubbleChart data={positionsChartModel.seriesData} currencyPairs={currencyPairs} />
-                </BubbleChart>
-                <Title>Profit and Loss</Title>
-                <AnalyticsBarChart
-                  chartData={positionsChartModel.seriesData}
-                  currencyPairs={currencyPairs}
-                  isPnL={true}
-                />
-              </React.Fragment>
-            )}
-        </AnalyticsStyle>
-      </React.Fragment>
-=======
       <AnalyticsStyle>
         <Header>
           <Title>Profit &amp; Loss</Title>
@@ -105,7 +63,6 @@
             </React.Fragment>
           )}
       </AnalyticsStyle>
->>>>>>> 728bdedb
     )
   }
 }