import classnames from 'classnames'
import _ from 'lodash'
import React from 'react'
import { PNLChartModel } from '../model/pnlChartModel'
import { PositionsChartModel } from '../model/positionsChartModel'
import AnalyticsBarChart from './AnalyticsBarChart'
import PositionsBubbleChart from './positions-chart/PositionsBubbleChart'

import { CurrencyPairMap } from 'rt-types'
import PNLChart from './pnlChart/PNLChart'

import { Root } from './styled'

export interface AnalyticsProps {
  canPopout: boolean
  isConnected: boolean
  pnlChartModel?: PNLChartModel
  positionsChartModel?: PositionsChartModel
  currencyPairs: CurrencyPairMap
  onPopoutClick: () => void
}

const RESIZE_EVENT = 'resize'

export default class Analytics extends React.Component<AnalyticsProps> {
  private handleResize = () => this.forceUpdate()

  // Resizing the window is causing the nvd3 chart to resize incorrectly. This forces a render when the window resizes
  componentWillMount() {
    window.addEventListener(RESIZE_EVENT, this.handleResize)
  }

  componentWillUnmount() {
    window.removeEventListener(RESIZE_EVENT, this.handleResize)
  }

  render() {
    const { canPopout, isConnected, currencyPairs, pnlChartModel, positionsChartModel, onPopoutClick } = this.props

    if (!isConnected) {
      return (
        <Root className="analytics__container analytics__container--disconnected">
          <div ref="analyticsInnerContainer">Disconnected</div>
        </Root>
      )
    }

    return (
      <Root className="analytics analytics__container animated fadeIn">
        <div className="analytics__controls popout__controls">
          <i className={getWindowButtonClassName(canPopout)} onClick={onPopoutClick} />
        </div>

        <div className="analytics__header">
          <span className="analytics__header-title">Analytics</span>
        </div>
        {pnlChartModel && <PNLChart {...pnlChartModel} />}
        <div className="analytics__bubblechart-container">
          <span className="analytics__chart-title analytics__bubblechart-title">Positions</span>
          {positionsChartModel &&
            !_.isEmpty(positionsChartModel.seriesData) && (
              <PositionsBubbleChart data={positionsChartModel.seriesData} currencyPairs={currencyPairs} />
            )}
        </div>
        <div>
          <div className="analytics__chart-container">
<<<<<<< HEAD
            <span className="analytics__chart-title">PnL</span>
            {positionsChartModel &&
              !_.isEmpty(positionsChartModel.seriesData) && (
                <AnalyticsBarChart
                  chartData={positionsChartModel.seriesData}
                  currencyPairs={currencyPairs}
                  isPnL={true}
                />
              )}
=======
            <span className="analytics__chart-title">Profit and Loss</span>
            {!_.isEmpty(positionsChartModel.seriesData) && (
              <AnalyticsBarChart
                chartData={positionsChartModel.seriesData}
                currencyPairs={currencyPairs}
                isPnL={true}
              />
            )}
>>>>>>> 9bf35a1e
          </div>
        </div>
      </Root>
    )
  }
}

const getWindowButtonClassName = (canPopout: boolean) =>
  classnames(
    'glyphicon glyphicon-new-window',
    (canPopout && 'analytics__icon--tearoff--hidden') || 'analytics__icon--tearoff'
  )<|MERGE_RESOLUTION|>--- conflicted
+++ resolved
@@ -64,8 +64,7 @@
         </div>
         <div>
           <div className="analytics__chart-container">
-<<<<<<< HEAD
-            <span className="analytics__chart-title">PnL</span>
+            <span className="analytics__chart-title">Profit and Loss</span>
             {positionsChartModel &&
               !_.isEmpty(positionsChartModel.seriesData) && (
                 <AnalyticsBarChart
@@ -74,16 +73,6 @@
                   isPnL={true}
                 />
               )}
-=======
-            <span className="analytics__chart-title">Profit and Loss</span>
-            {!_.isEmpty(positionsChartModel.seriesData) && (
-              <AnalyticsBarChart
-                chartData={positionsChartModel.seriesData}
-                currencyPairs={currencyPairs}
-                isPnL={true}
-              />
-            )}
->>>>>>> 9bf35a1e
           </div>
         </div>
       </Root>
