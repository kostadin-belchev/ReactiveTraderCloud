import { select, layout, Selection } from 'd3'
import React, { Component, createRef } from 'react'
import { colors } from 'rt-theme'

import { filter, find, findIndex, isEqual, map, reduce } from 'lodash'
import reactSizeme from 'react-sizeme'

import { CurrencyPairPosition } from '../../model'
import { CurrencyPairs } from '../Analytics'
import {
  createScales,
  drawCircles,
  drawLabels,
  getPositionsDataFromSeries,
  getPositionValue,
  getRadius,
  updateNodes,
  addShadow,
  Scales,
  CCYPosition,
  BubbleChartNode,
} from './chartUtil'

export interface PositionsBubbleChartProps {
  data: CurrencyPairPosition[]
  currencyPairs: CurrencyPairs
  size: {
    width: number
    height: number
  }
}

interface PositionsBubbleChartState {
  nodes: BubbleChartNode[]
  prevPositionsData: CCYPosition[]
  updateRequired: boolean
}

export class PositionsBubbleChart extends Component<
  PositionsBubbleChartProps,
  PositionsBubbleChartState
> {
  chartRef = createRef<HTMLDivElement>()
  force: layout.Force<layout.force.Link<layout.force.Node>, layout.force.Node>
  scales: Scales
  tooltip: any

  state: PositionsBubbleChartState = {
    nodes: [],
    prevPositionsData: [],
    updateRequired: false,
  }

  componentDidMount() {
    this.redrawChart()
    this.updateNodesFromPropsData(this.props)
    // console.log(this.props)
  }

  componentWillReceiveProps(nextProps: PositionsBubbleChartProps) {
    this.updateNodesFromPropsData(nextProps)

    if (this.shouldRedrawChart(nextProps)) {
      this.setState({ updateRequired: true })
      this.redrawChart(nextProps)
    }
  }

  componentDidUpdate() {
    this.update(this.state.nodes)
  }

  private shouldRedrawChart(props: PositionsBubbleChartProps) {
    const positionsData: CCYPosition[] = getPositionsDataFromSeries(props.data, props.currencyPairs)
    const existingPositionsData: CCYPosition[] = this.state.prevPositionsData
    return positionsData.length !== existingPositionsData.length
  }

  private updateNodesFromPropsData(props: PositionsBubbleChartProps): boolean {
    const { nodes } = this.state
    if (nodes.length === 0 && props.data.length > 0) {
      this.updateNodes(props.data)
    }
    const positionsData: CCYPosition[] = getPositionsDataFromSeries(props.data, props.currencyPairs)
    const existingPositionsData: CCYPosition[] = this.state.prevPositionsData

    // positions data has changed on the existing nodes
    const modifiedData = reduce(
      positionsData,
      (result, value, key) =>
        isEqual(value, existingPositionsData[key]) ? result : result.concat(key),
      [],
    )

    function filterStale(existingPos: CCYPosition) {
      return (
        findIndex(positionsData, (pos: CCYPosition) => pos.symbol === existingPos.symbol) === -1
      )
    }
    const stalePositions = filter(existingPositionsData, filterStale)

    if (modifiedData.length > 0 || stalePositions.length > 0) {
      this.setState({ prevPositionsData: positionsData, updateRequired: true })
      this.scales = createScales(props)

      if (this.state.nodes.length === 0 && this.props.data.length > 0) {
        this.updateNodes(this.props.data)
      } else {
        this.updateNodes(props.data)
      }
    }

    return modifiedData.length > 0 || stalePositions.length > 0
  }

<<<<<<< HEAD
  updateNodes(data: CurrencyPairPosition[]) {
    let nodes = this.state.nodes
    const positionsData = getPositionsDataFromSeries(data, this.props.currencyPairs)

    nodes = map(positionsData, (dataObj: any, index: number) => {
      const color =
        dataObj.baseTradedAmount > 0 ? colors.accents.good.base : colors.accents.bad.base

=======
  private updateNodes(data: CurrencyPairPosition[]): void {
    let nodes: BubbleChartNode[] = this.state.nodes
    const positionsData: CCYPosition[] = getPositionsDataFromSeries(data, this.props.currencyPairs)
    nodes = map(positionsData, (dataObj: CCYPosition, index: number) => {
      const color =
        dataObj.baseTradedAmount > 0 ? colors.accents.good.base : colors.accents.bad.base
>>>>>>> 05bce0ac
      // update an existing node:
      const existingNode = find(nodes, (node: BubbleChartNode) => node.id === dataObj.symbol)
      if (existingNode) {
        existingNode.r = getRadius(dataObj, this.scales)
        existingNode.cx = this.scales.x(index)
        existingNode.color = color
        return existingNode
      } else {
        const newNode = {
          color,
          id: dataObj.symbol,
          r: getRadius(dataObj, this.scales),
          cx: this.scales.x(index),
        }
        return newNode
      }
    })

    function filterUpdated(node: BubbleChartNode) {
      return findIndex(positionsData, (pos: CCYPosition) => pos.symbol === node.id) !== -1
    }
    const updatedNodes: BubbleChartNode[] = filter(nodes, filterUpdated)
    this.setState({
      nodes: updatedNodes,
      prevPositionsData: positionsData,
      updateRequired: true,
    })
  }

  private redrawChart(nextProps = this.props): void {
    const dom: HTMLElement = this.chartRef.current
    const svg: Selection<SVGElement> = select(dom).select('svg')
    svg.remove() // clear all child nodes
    this.setState({ updateRequired: true })
    this.createTooltip()
    this.createChartForce(nextProps)
  }

  private createTooltip(): void {
    if (this.tooltip) {
      return
    }
    const dom = this.chartRef.current
    this.tooltip = select(dom)
      .append('div')
      .style('visibility', 'hidden')
      .attr('class', 'analytics__positions-tooltip')
  }

  private createChartForce(nextProps: PositionsBubbleChartProps): void {
    const dom = this.chartRef.current
    this.scales = createScales(nextProps)
    const tick = () => {
      const nodeGroup = svg
        .selectAll('g.node')
        .on('mouseover', (dataObj: BubbleChartNode) => {
          this.tooltip.style('visibility', 'visible')
          this.positionTooltip(dataObj, event as MouseEvent)
        })
<<<<<<< HEAD
        .on('mousemove', (dataObj: any, index: number, event: MouseEvent) =>
          this.positionTooltip(dataObj, event),
=======
        .on('mousemove', (dataObj: BubbleChartNode) =>
          this.positionTooltip(dataObj, event as MouseEvent),
>>>>>>> 05bce0ac
        )
        .on('mouseout', () => this.tooltip.style('visibility', 'hidden'))
      updateNodes(nodeGroup, this.state.nodes)
    }

    const svg = select(dom)
      .append('svg')
      .attr('width', this.props.size.width)
      .attr('height', this.props.size.height)

    addShadow(svg)

    this.force = layout
      .force()
      .nodes(this.state.nodes)
      .links([])
      .size([this.props.size.width, this.props.size.height])
      .charge(_ => -1)
      .gravity(0.1)
      .on('tick', tick)

    this.update(this.state.nodes)
  }

  positionTooltip(node: BubbleChartNode, event: MouseEvent): void {
    const posX: number = (event ? event.layerX : node.x) - this.tooltip[0][0].clientWidth / 2
    const posY: number = event ? event.layerY : node.y
    const id: string = node.id
    this.tooltip.style('top', posY + 15 + 'px').style('left', posX + 'px')
    this.tooltip.text(`${id} ${getPositionValue(id, this.state.prevPositionsData)}`)
  }

  update(nodes: BubbleChartNode[]) {
    if (!nodes || !this.force || !this.state.updateRequired) {
      return
    }

    this.setState({ updateRequired: false })

    const dom = this.chartRef.current
    const svg = select(dom).select('svg')

    const nodeGroup = svg.selectAll('g.node').data(nodes, (d: BubbleChartNode) => d.id)

    nodeGroup
      .enter()
      .append('g')
      .attr('class', 'node')
      .call(this.force.drag)

    if (nodeGroup.selectAll('circle').empty()) {
      const circleNodeGroup = nodeGroup.append('circle')
      const labelGroup = nodeGroup.append('text')
      drawCircles(circleNodeGroup, 0)
      drawLabels(labelGroup)
      this.force.nodes(nodes).start()
    } else {
      const circle = nodeGroup.selectAll('circle')
      drawCircles(circle)

      setTimeout(() => {
        updateNodes(nodeGroup, this.state.nodes)
        this.force.start()
      }, 200)
    }
    nodeGroup.exit().remove()
  }

  render() {
    return <div ref={this.chartRef} />
  }
}

export default reactSizeme({ monitorHeight: true })(PositionsBubbleChart)<|MERGE_RESOLUTION|>--- conflicted
+++ resolved
@@ -113,23 +113,12 @@
     return modifiedData.length > 0 || stalePositions.length > 0
   }
 
-<<<<<<< HEAD
-  updateNodes(data: CurrencyPairPosition[]) {
-    let nodes = this.state.nodes
-    const positionsData = getPositionsDataFromSeries(data, this.props.currencyPairs)
-
-    nodes = map(positionsData, (dataObj: any, index: number) => {
-      const color =
-        dataObj.baseTradedAmount > 0 ? colors.accents.good.base : colors.accents.bad.base
-
-=======
   private updateNodes(data: CurrencyPairPosition[]): void {
     let nodes: BubbleChartNode[] = this.state.nodes
     const positionsData: CCYPosition[] = getPositionsDataFromSeries(data, this.props.currencyPairs)
     nodes = map(positionsData, (dataObj: CCYPosition, index: number) => {
       const color =
         dataObj.baseTradedAmount > 0 ? colors.accents.good.base : colors.accents.bad.base
->>>>>>> 05bce0ac
       // update an existing node:
       const existingNode = find(nodes, (node: BubbleChartNode) => node.id === dataObj.symbol)
       if (existingNode) {
@@ -189,13 +178,8 @@
           this.tooltip.style('visibility', 'visible')
           this.positionTooltip(dataObj, event as MouseEvent)
         })
-<<<<<<< HEAD
-        .on('mousemove', (dataObj: any, index: number, event: MouseEvent) =>
-          this.positionTooltip(dataObj, event),
-=======
         .on('mousemove', (dataObj: BubbleChartNode) =>
           this.positionTooltip(dataObj, event as MouseEvent),
->>>>>>> 05bce0ac
         )
         .on('mouseout', () => this.tooltip.style('visibility', 'hidden'))
       updateNodes(nodeGroup, this.state.nodes)
