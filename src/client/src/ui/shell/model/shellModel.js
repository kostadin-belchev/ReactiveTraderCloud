import { observeEvent } from 'esp-js';
import { viewBinding } from 'esp-js-react';
import { logger } from '../../../system';
import { ConnectionStatus } from '../../../system/service';
import { ModelBase } from '../../common';
import { WellKnownModelIds } from '../../../';
import ShellView from '../views/shellView';

var _log = logger.create('ShellModel');

@viewBinding(ShellView)
export default class ShellModel extends ModelBase {
  _connection;
  sessionExpired;
  wellKnownModelIds;

  _blotterRegionModel;
  _sidebarRegionModel;

  constructor(
    modelId,
    router,
    connection,
    blotterRegionModel,
    sidebarRegionModel
  ) {
    super(modelId, router);
    this._connection = connection;
    this.sessionExpired = false;
    this.wellKnownModelIds = WellKnownModelIds;
    this.appVersion = `v${__VERSION__}`;

    this._blotterRegionModel = blotterRegionModel;
    this._sidebarRegionModel = sidebarRegionModel;
  }

  @observeEvent('init')
  _onInit() {
    _log.info('Shell model starting');
    this._observeForSessionExpired();
  }

  @observeEvent('reconnectClicked')
  _onReconnect() {
    this._connection.connect();
<<<<<<< HEAD
    this.router.broadcastEvent('init', {});
=======

    // TEMP the two events below are workarounds to fix the production
    // to be replaced when replacing ESP with Redux and redux-observable 
    // init - needed for spotTile to start rendering again
    this.router.broadcastEvent('init', {});
    // blotter only starts rendering after referenceDataLoaded is triggered
    this.router.broadcastEvent('referenceDataLoaded', {}); 
>>>>>>> df6ab13f
  }

  _observeForSessionExpired() {
    this.addDisposable(
      this._connection.connectionStatusStream.subscribeWithRouter(
        this.router,
        this.modelId,
        (status) => {
          this.sessionExpired = status === ConnectionStatus.sessionExpired;
        },
        err => {
          _log.error('Error on connection status stream', err);
        })
    );
  }
}<|MERGE_RESOLUTION|>--- conflicted
+++ resolved
@@ -43,17 +43,13 @@
   @observeEvent('reconnectClicked')
   _onReconnect() {
     this._connection.connect();
-<<<<<<< HEAD
-    this.router.broadcastEvent('init', {});
-=======
-
     // TEMP the two events below are workarounds to fix the production
     // to be replaced when replacing ESP with Redux and redux-observable 
     // init - needed for spotTile to start rendering again
     this.router.broadcastEvent('init', {});
     // blotter only starts rendering after referenceDataLoaded is triggered
     this.router.broadcastEvent('referenceDataLoaded', {}); 
->>>>>>> df6ab13f
+
   }
 
   _observeForSessionExpired() {
