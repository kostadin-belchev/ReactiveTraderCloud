--- conflicted
+++ resolved
@@ -38,15 +38,14 @@
   id: string
   onPopoutClick: () => void
   tornOff: boolean
+  environment: Environment
 }
 
 type SpotTileContainerDispatchProps = ReturnType<typeof mapDispatchToProps>
 
 type SpotTileContainerStateProps = ReturnType<ReturnType<typeof makeMapStateToProps>>
 
-type SpotTileContainerProps = SpotTileContainerOwnProps &
-  SpotTileContainerStateProps &
-  SpotTileContainerDispatchProps & { environment: Environment }
+type SpotTileContainerProps = SpotTileContainerOwnProps & SpotTileContainerStateProps & SpotTileContainerDispatchProps
 
 class SpotTileContainer extends React.Component<SpotTileContainerProps> {
   shouldComponentUpdate(nextProps: SpotTileContainerProps) {
@@ -111,21 +110,13 @@
 })
 
 const makeMapStateToProps = () => (state: GlobalState, props: SpotTileContainerOwnProps) => {
-<<<<<<< HEAD
-  const { compositeStatusService, displayAnalytics, notionals } = state
-=======
-  const { compositeStatusService, notionals, environment } = state
->>>>>>> e5a87240
+  const { compositeStatusService, notionals } = state
   const executionConnected =
     compositeStatusService && compositeStatusService.execution && compositeStatusService.execution.isConnected
   const pricingConnected =
     compositeStatusService && compositeStatusService.pricing && compositeStatusService.pricing.isConnected
   return {
-<<<<<<< HEAD
-    isConnected,
-=======
-    isRunningOnDesktop: environment.isRunningOnDesktop,
->>>>>>> e5a87240
+    isRunningOnDesktop: props.environment.isRunningDesktop,
     executionConnected,
     pricingConnected,
     currencyPair: makeGetCurrencyPair()(state, props),
