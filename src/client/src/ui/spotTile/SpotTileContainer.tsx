--- conflicted
+++ resolved
@@ -28,11 +28,7 @@
   }
 
   render() {
-<<<<<<< HEAD
-    const { id, currencyPair, spotTileData, onPopoutClick, onNotificationDismissedClick, tornOff } = this.props
-=======
     const { id, currencyPair, spotTileData, onPopoutClick, onNotificationDismissed, tornOff } = this.props
->>>>>>> 8018379c
     if (!spotTileData || !spotTileData.price || !currencyPair) {
       return null
     }
@@ -42,11 +38,7 @@
         currencyPair={currencyPair}
         spotTileData={spotTileData}
         onPopoutClick={onPopoutClick}
-<<<<<<< HEAD
-        onNotificationDismissedClick={onNotificationDismissedClick}
-=======
         onNotificationDismissed={onNotificationDismissed}
->>>>>>> 8018379c
         executeTrade={this.executeTrade}
         tornOff={tornOff}
       />
@@ -74,11 +66,7 @@
   onMount: () => dispatch(SpotTileActions.showSpotTile(ownProps.id)),
   executeTrade: (tradeRequestObj: ExecuteTradeRequest) => dispatch(SpotTileActions.executeTrade(tradeRequestObj, null)),
   displayCurrencyChart: () => dispatch(SpotTileActions.displayCurrencyChart(ownProps.id)),
-<<<<<<< HEAD
-  onNotificationDismissedClick: () => dispatch(SpotTileActions.dismissNotification(ownProps.id))
-=======
   onNotificationDismissed: () => dispatch(SpotTileActions.dismissNotification(ownProps.id))
->>>>>>> 8018379c
 })
 
 const makeMapStateToProps = () => (state: GlobalState, ownProps: SpotTileContainerOwnProps) => ({
