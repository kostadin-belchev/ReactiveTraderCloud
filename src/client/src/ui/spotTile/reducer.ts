import { ACTION_TYPES as CONNECTION_ACTION_TYPES, DisconnectAction } from '../../operations/connectionStatus'
import { TradeErrorResponse, TradeSuccessResponse } from '../../types'
import { SpotTileData } from '../../types/spotTileData'
import { buildNotification } from '../notification/notificationUtils'
import { ACTION_TYPES, SpotTileActions } from './actions'

interface SpotTileState {
  [currencyPair: string]: SpotTileData
}

const INITIAL_STATE: SpotTileState = {}

const spotTileReducer = (state: SpotTileData, action: SpotTileActions): SpotTileData => {
  switch (action.type) {
    case ACTION_TYPES.DISPLAY_CURRENCY_CHART:
      return { ...state, currencyChartIsOpening: true }
    case ACTION_TYPES.CURRENCY_CHART_OPENED:
      return { ...state, currencyChartIsOpening: false }
    case ACTION_TYPES.EXECUTE_TRADE:
      return { ...state, isTradeExecutionInFlight: true }
    case ACTION_TYPES.TRADE_EXECUTED: {
      const { hasError } = action.payload
      const notification = hasError
        ? buildNotification(null, (action.payload as TradeErrorResponse).error)
        : buildNotification((action.payload as TradeSuccessResponse).trade)
      return {
        ...state,
        hasError,
        notification,
        isTradeExecutionInFlight: false
      }
    }
    case ACTION_TYPES.DISMISS_NOTIFICATION:
      return { ...state, notification: null }
    default:
      return state
  }
}

export const spotTileDataReducer = (
  state: SpotTileState = INITIAL_STATE,
  action: SpotTileActions | DisconnectAction
): SpotTileState => {
  switch (action.type) {
    case ACTION_TYPES.DISPLAY_CURRENCY_CHART:
    case ACTION_TYPES.CURRENCY_CHART_OPENED:
    case ACTION_TYPES.DISMISS_NOTIFICATION:
<<<<<<< HEAD
      return { ...state, [action.payload]: spotTileReducer(state[action.payload], action) }
    case ACTION_TYPES.EXECUTE_TRADE:
      return { ...state, [action.payload.CurrencyPair]: spotTileReducer(state[action.payload.CurrencyPair], action) }
=======
      return {
        ...state,
        [action.payload]: spotTileReducer(state[action.payload], action)
      }
    case ACTION_TYPES.EXECUTE_TRADE:
      return {
        ...state,
        [action.payload.CurrencyPair]: spotTileReducer(state[action.payload.CurrencyPair], action)
      }
>>>>>>> 8de7af10
    case ACTION_TYPES.TRADE_EXECUTED:
      return {
        ...state,
        [action.payload.request.CurrencyPair]: spotTileReducer(state[action.payload.request.CurrencyPair], action)
      }
    case CONNECTION_ACTION_TYPES.DISCONNECT_SERVICES:
      return INITIAL_STATE
    default:
      return state
  }
}

export default spotTileDataReducer<|MERGE_RESOLUTION|>--- conflicted
+++ resolved
@@ -45,11 +45,6 @@
     case ACTION_TYPES.DISPLAY_CURRENCY_CHART:
     case ACTION_TYPES.CURRENCY_CHART_OPENED:
     case ACTION_TYPES.DISMISS_NOTIFICATION:
-<<<<<<< HEAD
-      return { ...state, [action.payload]: spotTileReducer(state[action.payload], action) }
-    case ACTION_TYPES.EXECUTE_TRADE:
-      return { ...state, [action.payload.CurrencyPair]: spotTileReducer(state[action.payload.CurrencyPair], action) }
-=======
       return {
         ...state,
         [action.payload]: spotTileReducer(state[action.payload], action)
@@ -59,7 +54,6 @@
         ...state,
         [action.payload.CurrencyPair]: spotTileReducer(state[action.payload.CurrencyPair], action)
       }
->>>>>>> 8de7af10
     case ACTION_TYPES.TRADE_EXECUTED:
       return {
         ...state,
