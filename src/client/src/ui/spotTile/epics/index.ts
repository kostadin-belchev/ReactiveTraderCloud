--- conflicted
+++ resolved
@@ -11,19 +11,9 @@
   const { interopServices }: { interopServices: InteropServices } = platform
   const epics = [spotTileEpic, pricingServiceEpic]
 
-<<<<<<< HEAD
-if (typeof window.FSBL === 'undefined' && typeof fin !== 'undefined') {
-  epics.push(publishPriceUpdateEpic, publishTradeExecutedEpic, closePositionEpic)
-}
-
-if (typeof fin !== 'undefined') {
-  epics.push(displayCurrencyChartEpic)
-}
-=======
   if (interopServices.excel) {
     epics.push(publishPriceUpdateEpic, publishTradeExecutedEpic, closePositionEpic)
   }
->>>>>>> 2a7d1431
 
   if (interopServices.chartIQ) {
     epics.push(displayCurrencyChartEpic)
