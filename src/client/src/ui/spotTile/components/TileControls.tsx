import React from 'react'
import { PopoutIcon, usePlatform } from 'rt-components'
import { styled } from 'rt-theme'
<<<<<<< HEAD
import { TileWrapper } from './styled'
=======
>>>>>>> 4aed62ff

export const TopRightButton = styled('button')`
  position: absolute;
  right: 0;
  top: 0;
  opacity: 0;
  transition: opacity 0.2s;
  padding: 0.25rem;

<<<<<<< HEAD
  ${TileWrapper}:hover & {
    opacity: 0.75;
  }

=======
>>>>>>> 4aed62ff
  .svg-icon {
    stroke: ${({ theme }) => theme.core.textColor};
    fill: ${({ theme }) => theme.core.textColor};
  }
`

export const BottomRightButton = styled('button')`
  position: absolute;
  right: 0;
  bottom: 0;
  opacity: 0;
  transition: opacity 0.2s;
  padding: 0.25rem;
<<<<<<< HEAD

  ${TileWrapper}:hover & {
    opacity: 0.75;
  }
=======
>>>>>>> 4aed62ff
`

interface Props {
  canPopout?: boolean
  onPopoutClick?: () => void
  displayCurrencyChart?: () => void
}

const TileControls: React.FC<Props> = ({
  onPopoutClick,
  canPopout,
  displayCurrencyChart,
}) => {

  const platform = usePlatform()
  return (
    <React.Fragment>
      {canPopout && (
        <TopRightButton onClick={onPopoutClick}>
          <PopoutIcon width={0.8125} height={0.75} />
        </TopRightButton>
      )}
      {platform.type !== 'browser' && (
        <BottomRightButton onClick={displayCurrencyChart}>
          <i className="fas fa-chart-bar" />
        </BottomRightButton>
      )}
    </React.Fragment>
  )
}

export default TileControls<|MERGE_RESOLUTION|>--- conflicted
+++ resolved
@@ -1,10 +1,7 @@
 import React from 'react'
 import { PopoutIcon, usePlatform } from 'rt-components'
 import { styled } from 'rt-theme'
-<<<<<<< HEAD
 import { TileWrapper } from './styled'
-=======
->>>>>>> 4aed62ff
 
 export const TopRightButton = styled('button')`
   position: absolute;
@@ -14,13 +11,10 @@
   transition: opacity 0.2s;
   padding: 0.25rem;
 
-<<<<<<< HEAD
   ${TileWrapper}:hover & {
     opacity: 0.75;
   }
 
-=======
->>>>>>> 4aed62ff
   .svg-icon {
     stroke: ${({ theme }) => theme.core.textColor};
     fill: ${({ theme }) => theme.core.textColor};
@@ -34,13 +28,10 @@
   opacity: 0;
   transition: opacity 0.2s;
   padding: 0.25rem;
-<<<<<<< HEAD
 
   ${TileWrapper}:hover & {
     opacity: 0.75;
   }
-=======
->>>>>>> 4aed62ff
 `
 
 interface Props {
@@ -49,12 +40,7 @@
   displayCurrencyChart?: () => void
 }
 
-const TileControls: React.FC<Props> = ({
-  onPopoutClick,
-  canPopout,
-  displayCurrencyChart,
-}) => {
-
+const TileControls: React.FC<Props> = ({ onPopoutClick, canPopout, displayCurrencyChart }) => {
   const platform = usePlatform()
   return (
     <React.Fragment>
