--- conflicted
+++ resolved
@@ -14,10 +14,6 @@
 const MAX_NOTIONAL_VALUE = 1000000000
 export const DEFAULT_NOTIONAL_VALUE = '1000000'
 const RESET_NOTIONAL_VALUE = DEFAULT_NOTIONAL_VALUE
-<<<<<<< HEAD
-const RESET_MATCH_CASES = /(^$|[.,0])/g
-=======
->>>>>>> 32dc972e
 
 const CurrencyPairSymbol = styled('span')`
   grid-area: Currency;
@@ -147,12 +143,8 @@
 
   handleUpdateCausedByEvent = (event: React.FormEvent<HTMLInputElement>) => {
     const { value } = event.currentTarget
-<<<<<<< HEAD
-    this.formatAndUpdateValue(!value.match(RESET_MATCH_CASES) ? value : RESET_NOTIONAL_VALUE)
-=======
     const shouldReset = value === DOT || value === '0' || value === ''
     this.formatAndUpdateValue(shouldReset ? RESET_NOTIONAL_VALUE : value)
->>>>>>> 32dc972e
   }
 
   formatAndUpdateValue = (inputValue: string) => {
