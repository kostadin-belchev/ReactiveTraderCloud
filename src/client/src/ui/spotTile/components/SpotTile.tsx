import numeral from 'numeral'
import React, { PureComponent } from 'react'
import { CurrencyPair, Direction, ServiceConnectionStatus } from 'rt-types'
import { createTradeRequest, DEFAULT_NOTIONAL, ExecuteTradeRequest, SpotTileData, TradeRequest } from '../model'
import { spotDateFormatter } from '../model/dateUtils'
import NotionalInput from './notional'
import PriceControls from './PriceControls'
import { DeliveryDate, TileBaseStyle, TileHeader, TileSymbol } from './styled'
import { styled } from 'rt-theme'

export const SpotTileWrapper = styled.div`
  position: relative;
  min-height: 10rem;
<<<<<<< HEAD
  height: ${window.FSBL === 'undefined'
    ? '100%'
    : 'calc(100% - 25px)'}; // When loaded in Finsemble a 25px header is injected, this resets body to the correct height
  color: ${({ theme }) => theme.tile.textColor};
=======
  height: 100%;
  color: ${({ theme }) => theme.core.textColor};
>>>>>>> c45a8e65
`

export const SpotTileStyle = styled(TileBaseStyle)`
  background-color: ${({ theme }) => theme.core.lightBackground};
  display: flex;
  height: 100%;
  justify-content: space-between;
  flex-direction: column;
  overflow: hidden;
`

export interface Props {
  currencyPair: CurrencyPair
  spotTileData: SpotTileData
  executionStatus: ServiceConnectionStatus
  executeTrade: (tradeRequestObj: ExecuteTradeRequest) => void
}

interface State {
  notional: string
}

export default class SpotTile extends PureComponent<Props, State> {
  state = {
    notional: '1000000',
  }

  updateNotional = (notional: string) => this.setState({ notional })

  executeTrade = (direction: Direction, rawSpotRate: number) => {
    const { currencyPair, executeTrade } = this.props
    const notional = this.getNotional()
    const tradeRequestObj: TradeRequest = {
      direction,
      currencyBase: currencyPair.base,
      symbol: currencyPair.symbol,
      notional,
      rawSpotRate,
    }
    executeTrade(createTradeRequest(tradeRequestObj))
  }

  getNotional = () => numeral(this.state.notional).value() || DEFAULT_NOTIONAL

  canExecute = () => {
    const { spotTileData, executionStatus } = this.props
    return Boolean(
      executionStatus === ServiceConnectionStatus.CONNECTED &&
        !spotTileData.isTradeExecutionInFlight &&
        spotTileData.price,
    )
  }

  render() {
    const {
      currencyPair,
      spotTileData: { price },
      children,
    } = this.props
    const { notional } = this.state

    const spotDate = spotDateFormatter(price.valueDate, false).toUpperCase()

    return (
      <SpotTileWrapper>
        <SpotTileStyle className="spot-tile">
          <TileHeader>
            <TileSymbol>{`${currencyPair.base}/${currencyPair.terms}`}</TileSymbol>
            <DeliveryDate className="delivery-date">{spotDate && `SPT (${spotDate})`} </DeliveryDate>
          </TileHeader>
          <PriceControls
            executeTrade={this.executeTrade}
            priceData={price}
            currencyPair={currencyPair}
            disabled={!this.canExecute()}
          />
          <NotionalInput
            notional={notional}
            currencyPairSymbol={currencyPair.base}
            updateNotional={this.updateNotional}
          />
        </SpotTileStyle>
        {children}
      </SpotTileWrapper>
    )
  }
}<|MERGE_RESOLUTION|>--- conflicted
+++ resolved
@@ -11,15 +11,10 @@
 export const SpotTileWrapper = styled.div`
   position: relative;
   min-height: 10rem;
-<<<<<<< HEAD
   height: ${window.FSBL === 'undefined'
     ? '100%'
     : 'calc(100% - 25px)'}; // When loaded in Finsemble a 25px header is injected, this resets body to the correct height
   color: ${({ theme }) => theme.tile.textColor};
-=======
-  height: 100%;
-  color: ${({ theme }) => theme.core.textColor};
->>>>>>> c45a8e65
 `
 
 export const SpotTileStyle = styled(TileBaseStyle)`
