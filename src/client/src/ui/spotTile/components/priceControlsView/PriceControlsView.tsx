<<<<<<< HEAD
import * as classnames from 'classnames'
import * as React from 'react'
import { CurrencyPair, Direction } from 'rt-types'
=======
import classnames from 'classnames'
import React from 'react'
import { CurrencyPair, Direction, SpotPriceTick } from 'rt-types'
>>>>>>> 5f913d96
import { PriceButton, PriceMovementIndicator } from '../'
import { SpotPriceTick } from '../../model/spotPriceTick'
import { getSpread, toRate } from '../../model/spotTileUtils'

interface PriceControlsViewProps {
  currencyPair: CurrencyPair
  title: string
  priceData?: SpotPriceTick
  executeTrade: (direction: Direction) => void
}

export default class PriceControlsView extends React.Component<PriceControlsViewProps> {
  render() {
    const pricingContainerClass = classnames({})
    const { currencyPair, title, priceData } = this.props

    return priceData ? (
      <div className={pricingContainerClass}>
        <span className="spot-tile__symbol">{title}</span>
        <PriceButton
          className="spot-tile__price spot-tile__price--bid"
          direction={Direction.Sell}
          onExecute={() => this.props.executeTrade(Direction.Sell)}
          rate={toRate(priceData.bid, currencyPair.ratePrecision, currencyPair.pipsPosition)}
        />

        <div className="spot-tile__price-movement">
          <PriceMovementIndicator
            priceMovementType={priceData.priceMovementType}
            spread={getSpread(priceData.bid, priceData.ask, currencyPair.pipsPosition, currencyPair.ratePrecision)}
          />
        </div>

        <PriceButton
          className="spot-tile__price spot-tile__price--ask"
          direction={Direction.Buy}
          onExecute={() => this.props.executeTrade(Direction.Buy)}
          rate={toRate(priceData.ask, currencyPair.ratePrecision, currencyPair.pipsPosition)}
        />
      </div>
    ) : null
  }
}<|MERGE_RESOLUTION|>--- conflicted
+++ resolved
@@ -1,12 +1,6 @@
-<<<<<<< HEAD
-import * as classnames from 'classnames'
-import * as React from 'react'
-import { CurrencyPair, Direction } from 'rt-types'
-=======
 import classnames from 'classnames'
 import React from 'react'
-import { CurrencyPair, Direction, SpotPriceTick } from 'rt-types'
->>>>>>> 5f913d96
+import { CurrencyPair, Direction } from 'rt-types'
 import { PriceButton, PriceMovementIndicator } from '../'
 import { SpotPriceTick } from '../../model/spotPriceTick'
 import { getSpread, toRate } from '../../model/spotTileUtils'
