import moment from 'moment'
import numeral from 'numeral'
import { Action } from 'redux'
import { combineEpics, ofType } from 'redux-observable'
import { applicationConnected, applicationDisconnected } from 'rt-actions'
import { CurrencyPair, CurrencyPairMap, Trade, Trades, TradeStatus } from 'rt-types'

import { filter, ignoreElements, map, skipWhile, switchMapTo, takeUntil, tap } from 'rxjs/operators'

import { ApplicationEpic } from 'StoreTypes'
import { BLOTTER_ACTION_TYPES, BlotterActions } from '../actions'

import { fromEventPattern, interval } from 'rxjs'

type NewTradesAction = ReturnType<typeof BlotterActions.createNewTradesAction>

const formatTradeNotification = (trade: Trade, currencyPair: CurrencyPair) => ({
  symbol: trade.symbol,
  spotRate: trade.spotRate,
  notional: numeral(trade.notional).format('0,000,000[.]00'),
  direction: trade.direction,
  tradeId: trade.tradeId.toString(),
  tradeDate: moment(trade.tradeDate).format(),
  status: trade.status,
  dealtCurrency: trade.dealtCurrency,
  termsCurrency: currencyPair.terms,
  valueDate: moment.utc(trade.valueDate).format('DD MMM'),
  traderName: trade.traderName,
})

function parseBlotterData(blotterData: Trades, currencyPairs: CurrencyPairMap) {
  if (Object.keys(currencyPairs).length === 0 || Object.keys(blotterData).length === 0) {
    return []
  }
  return Object.keys(blotterData).map(x =>
    formatTradeNotification(blotterData[x], currencyPairs[blotterData[x].symbol]),
  )
}

const connectBlotterToExcel: ApplicationEpic = (action$, state$, { platform }) =>
  action$.pipe(
    applicationConnected,
    switchMapTo(
      interval(7500).pipe(
        takeUntil(action$.pipe(applicationDisconnected)),
        tap(() => {
          const parsedData = parseBlotterData(state$.value.blotterService.trades, state$.value.currencyPairs)
          platform.interop.publish('blotter-data', parsedData)
        }),
        ignoreElements(),
      ),
    ),
  )

export const connectBlotterToNotifications: ApplicationEpic = (action$, state$, { platform }) =>
  action$.pipe(
    ofType<Action, NewTradesAction>(BLOTTER_ACTION_TYPES.BLOTTER_SERVICE_NEW_TRADES),
    filter(action => action.payload.trades.length > 0),
    map(action => action.payload.trades[0]),
    skipWhile(trade => !state$.value.currencyPairs[trade.symbol]),
    filter(trade => trade.status === TradeStatus.Done || trade.status === TradeStatus.Rejected),
    map(trade => formatTradeNotification(trade, state$.value.currencyPairs[trade.symbol])),
    tap(tradeNotification => platform.notification!.notify({ tradeNotification })),
    ignoreElements(),
  )

<<<<<<< HEAD
export const testInteropEpic: ApplicationEpic = (action$, state$, { platform }) => {
  const interopObservable$ = fromEventPattern(
    (handler: any) => platform.interop!.subscribe('*', 'position-update', handler),
    // @ts-ignore
    (handler: any) => platform.interop!.unsubscribe('*', 'position-update', handler),
  )

  return action$.pipe(
    applicationConnected,
    switchMapTo(interopObservable$),
    tap((message: any) => {
      console.log(message)
    }),
  )
}
=======
export const requestBrowserNotificationPermission: ApplicationEpic = (action$, state$, { platform }) =>
  action$.pipe(
    applicationConnected,
    tap(() => {
      Notification.requestPermission()
    }),
    ignoreElements(),
  )
>>>>>>> c45a8e65

export const publishBlotterEpic = combineEpics(connectBlotterToExcel)<|MERGE_RESOLUTION|>--- conflicted
+++ resolved
@@ -64,23 +64,6 @@
     ignoreElements(),
   )
 
-<<<<<<< HEAD
-export const testInteropEpic: ApplicationEpic = (action$, state$, { platform }) => {
-  const interopObservable$ = fromEventPattern(
-    (handler: any) => platform.interop!.subscribe('*', 'position-update', handler),
-    // @ts-ignore
-    (handler: any) => platform.interop!.unsubscribe('*', 'position-update', handler),
-  )
-
-  return action$.pipe(
-    applicationConnected,
-    switchMapTo(interopObservable$),
-    tap((message: any) => {
-      console.log(message)
-    }),
-  )
-}
-=======
 export const requestBrowserNotificationPermission: ApplicationEpic = (action$, state$, { platform }) =>
   action$.pipe(
     applicationConnected,
@@ -89,6 +72,5 @@
     }),
     ignoreElements(),
   )
->>>>>>> c45a8e65
 
 export const publishBlotterEpic = combineEpics(connectBlotterToExcel)