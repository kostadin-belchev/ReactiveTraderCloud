--- conflicted
+++ resolved
@@ -5,14 +5,10 @@
 import { filter, ignoreElements, map, switchMapTo, takeUntil, tap } from 'rxjs/operators'
 import { Trades } from '..'
 import { ApplicationEpic } from '../../../ApplicationEpic'
-<<<<<<< HEAD
-import { applicationConnected, applicationDisconnected } from '../../connectionStatus'
-=======
-import { applicationConnected, applicationDisconnected } from '../../../operations/connectionStatus'
 import { CurrencyPair, Trade, TradeStatus } from '../../../types'
 import { CurrencyPairMap } from '../../../types/currencyPair'
+import { applicationConnected, applicationDisconnected } from '../../connectionStatus'
 import { ACTION_TYPES, BlotterActions } from '../actions'
->>>>>>> e5a87240
 
 type NewTradesAction = ReturnType<typeof BlotterActions.createNewTradesAction>
 
