--- conflicted
+++ resolved
@@ -1,9 +1,5 @@
-<<<<<<< HEAD
-import * as keyBy from 'lodash.keyby'
+import keyBy from 'lodash.keyby'
 import { CONNECTION_ACTION_TYPES, DisconnectAction } from 'rt-actions'
-=======
-import keyBy from 'lodash.keyby'
->>>>>>> 5f913d96
 import { Trade } from 'rt-types'
 import { BLOTTER_ACTION_TYPES, BlotterActions } from './actions'
 
