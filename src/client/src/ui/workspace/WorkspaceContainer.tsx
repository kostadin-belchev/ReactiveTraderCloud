import React from 'react'
import { connect } from 'react-redux'
import { Flex, TearOff } from 'rt-components'
import { styled } from 'rt-util'
import { GlobalState } from '../../combineReducers'
import ConnectedSpotTileContainer from '../spotTile/SpotTileContainer'
import { selectSpotTiles } from './selectors'

<<<<<<< HEAD
const Workspace = styled.div`
  padding: 0px 8px 0px 16px;
=======
const Workspace = styled('div')`
  background-color: ${({ theme: { background } }) => background.backgroundPrimary};
  padding: 0 0.5rem 0 1rem;
>>>>>>> be2d3320
  flex-grow: 1;
  overflow-y: auto;
  overflow-x: hidden;
  order: 1;
`

const WorkspaceHeader = styled(Flex)`
  padding: 1.25rem 0.875rem 1.25rem 1.25rem;
  color: ${({ theme: { text } }) => text.textPrimary};
  font-size: 15px;
`

const WorkspaceItems = styled('div')`
  display: grid;
  grid-template-columns: repeat(auto-fill, minmax(20rem, 1fr));
`

const WorkspaceItem = styled('div')`
  flex-grow: 1;
  flex-basis: 20rem;
  margin: 2px;
`

type WorkspaceContainerStateProps = ReturnType<typeof mapStateToProps>
type WorkspaceContainerProps = WorkspaceContainerStateProps

const WorkspaceContainer = ({ spotTiles = [] }: WorkspaceContainerProps) => (
  <Workspace>
    <WorkspaceHeader justifyContent="space-between">
      <div>Live Rates</div>
    </WorkspaceHeader>

    <WorkspaceItems>
      {spotTiles.map(({ key, portalProps }) => (
        <TearOff
          id={key}
          portalProps={portalProps}
          render={(popOut, tornOff) => (
            <WorkspaceItem>
              <ConnectedSpotTileContainer id={key} onPopoutClick={popOut} tornOff={tornOff} />
            </WorkspaceItem>
          )}
          key={key}
        />
      ))}
    </WorkspaceItems>
  </Workspace>
)

const mapStateToProps = (state: GlobalState) => ({
  spotTiles: selectSpotTiles(state)
})

export default connect(mapStateToProps)(WorkspaceContainer)<|MERGE_RESOLUTION|>--- conflicted
+++ resolved
@@ -6,14 +6,9 @@
 import ConnectedSpotTileContainer from '../spotTile/SpotTileContainer'
 import { selectSpotTiles } from './selectors'
 
-<<<<<<< HEAD
 const Workspace = styled.div`
   padding: 0px 8px 0px 16px;
-=======
-const Workspace = styled('div')`
-  background-color: ${({ theme: { background } }) => background.backgroundPrimary};
   padding: 0 0.5rem 0 1rem;
->>>>>>> be2d3320
   flex-grow: 1;
   overflow-y: auto;
   overflow-x: hidden;
