--- conflicted
+++ resolved
@@ -2,14 +2,10 @@
 import { TearOff } from 'rt-components'
 import { styled } from 'rt-theme'
 import SpotTileContainer from '../spotTile/SpotTileContainer'
-<<<<<<< HEAD
-import { PortalProps } from './selectors'
 import { CurrencyOptions, TileViews } from './workspaceHeader'
-import { appendTileViewToUrl } from './utils'
-=======
+// import { appendTileViewToUrl } from './utils'
 import { ExternalWindowProps } from './selectors'
 
->>>>>>> 4aed62ff
 const WorkspaceItems = styled.div`
   display: grid;
   grid-template-columns: repeat(auto-fill, minmax(20rem, 1fr));
@@ -32,20 +28,12 @@
   currencyView: CurrencyOptions
 }
 
-<<<<<<< HEAD
 const Workspace: React.SFC<Props> = ({ spotTiles = [], tileView }) => (
-=======
-const Workspace: React.FC<Props> = ({ spotTiles = [] }) => (
->>>>>>> 4aed62ff
   <WorkspaceItems>
     {spotTiles.map(({ key, externalWindowProps }) => (
       <TearOff
         id={key}
-<<<<<<< HEAD
-        portalProps={appendTileViewToUrl(portalProps, tileView)}
-=======
         externalWindowProps={externalWindowProps}
->>>>>>> 4aed62ff
         render={(popOut, tornOff) => (
           <WorkspaceItem>
             <SpotTileContainer id={key} tileView={tileView} onPopoutClick={popOut} tornOff={tornOff} tearable />
