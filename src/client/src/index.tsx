import React from 'react'
import ReactDOM from 'react-dom'
import { BrowserRouter, Route, Switch } from 'react-router-dom'
import { LocalStorageThemeProvider } from 'rt-theme'

import 'rt-theme'

import { MainRoute, NotificationRoute, StyleguideRoute } from './routes'

ReactDOM.render(
<<<<<<< HEAD
  <LocalStorageThemeProvider>
    <BrowserRouter>
      <Switch>
        <Route path="/notification" component={NotificationRoute} />
        <Route component={MainRoute} />
      </Switch>
    </BrowserRouter>
  </LocalStorageThemeProvider>,
=======
  <BrowserRouter>
    <Switch>
      <Route path="/styleguide" component={StyleguideRoute} />
      <Route path="/notification" component={NotificationRoute} />
      <Route component={MainRoute} />
    </Switch>
  </BrowserRouter>,
>>>>>>> 4bab0d1f
  document.getElementById('root')
)<|MERGE_RESOLUTION|>--- conflicted
+++ resolved
@@ -8,23 +8,14 @@
 import { MainRoute, NotificationRoute, StyleguideRoute } from './routes'
 
 ReactDOM.render(
-<<<<<<< HEAD
   <LocalStorageThemeProvider>
     <BrowserRouter>
       <Switch>
+        <Route path="/styleguide" component={StyleguideRoute} />
         <Route path="/notification" component={NotificationRoute} />
         <Route component={MainRoute} />
       </Switch>
     </BrowserRouter>
   </LocalStorageThemeProvider>,
-=======
-  <BrowserRouter>
-    <Switch>
-      <Route path="/styleguide" component={StyleguideRoute} />
-      <Route path="/notification" component={NotificationRoute} />
-      <Route component={MainRoute} />
-    </Switch>
-  </BrowserRouter>,
->>>>>>> 4bab0d1f
-  document.getElementById('root')
+  document.getElementById('root'),
 )