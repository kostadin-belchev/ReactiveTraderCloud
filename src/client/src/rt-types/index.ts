--- conflicted
+++ resolved
@@ -1,16 +1,5 @@
-<<<<<<< HEAD
 import type { CurrencyPairPosition } from './currencyPairPosition'
 export type { CurrencyPair, CurrencyPairMap } from './currencyPair'
-=======
-import { CurrencyPair, CurrencyPairMap } from './currencyPair'
-import { CurrencyPairPosition } from './currencyPairPosition'
-import { ServiceStatus, ServiceConnectionStatus } from './serviceStatus'
-import { SnapshotActiveStatus } from './snapshotStatus'
-import { Trade, Trades } from './trade'
-import { User } from './user'
-import { CollectionUpdate, CollectionUpdates } from './CollectionUpdate'
-import { mapFromTradeDto, TradeRaw, RawTradeUpdate } from './tradeMapper'
->>>>>>> 007e6bb1
 
 export type { CurrencyPairPosition }
 export type CurrencyPairPositionWithPrice = CurrencyPairPosition & {
@@ -19,14 +8,10 @@
 }
 export { Direction } from './direction'
 
-<<<<<<< HEAD
 export { ServiceConnectionStatus } from './serviceStatus'
 export type { ServiceStatus } from './serviceStatus'
-=======
-export { ServiceConnectionStatus }
-export type ServiceStatus = ServiceStatus
-export { SnapshotActiveStatus }
->>>>>>> 007e6bb1
+
+export { SnapshotActiveStatus } from './snapshotStatus'
 
 export type { Trade, Trades } from './trade'
 export { TradeStatus } from './tradeStatus'
