--- conflicted
+++ resolved
@@ -6,16 +6,6 @@
 
 const StyledStory = styled('div')`
   width: 100%;
-<<<<<<< HEAD
-`
-
-const Toolbar = styled('div')`
-  position: absolute;
-  height: 40px;
-  bottom: 0;
-  right: 0;
-  z-index: 10;
-=======
   height: 100%;
   display: flex;
   flex-direction: column;
@@ -68,7 +58,6 @@
   display: flex;
   flex: 1;
   position: relative;
->>>>>>> 7f4ddb46
 `
 
 interface State {
