import { Observable } from 'rxjs'

const LOG_NAME = 'OpenFin: '

const REQUEST_LIMIT_CHECK_TOPIC = 'request-limit-check'

export default class OpenFin {
  private limitCheckSubscriber: string | null = null
  private limitCheckId: number = 1

  constructor() {
    if (this.isPresent) {
      this.initializeLimitChecker()
    }
  }

  get isPresent() {
    return typeof fin !== 'undefined'
  }

  close = () => {
<<<<<<< HEAD
    this.currentWindow.close(
      true,
      () => console.info(LOG_NAME, 'Window closed with success.'),
      err => console.error(LOG_NAME, 'Failed to close window.', err)
    )
=======
    fin.desktop.Application.getCurrent().close()
>>>>>>> 587385e8
  }

  minimize = () => {
    this.currentWindow.minimize(
      () => console.info(LOG_NAME, 'Window minimized with success.'),
      err => console.error(LOG_NAME, 'Failed to minimize window.', err)
    )
  }

  maximize = () => {
    this.currentWindow.getState(state => {
      switch (state) {
        case 'maximized':
        case 'restored':
        case 'minimized':
          this.currentWindow.restore(
            () =>
              this.currentWindow.bringToFront(
                () => console.info(LOG_NAME, 'Window brought to front.'),
                err => console.error(LOG_NAME, err)
              ),
            err => console.error(LOG_NAME, err)
          )
          break
        default:
          this.currentWindow.maximize(
            () => console.info(LOG_NAME, 'Window maximized with success.'),
            err => console.error(LOG_NAME, 'Failed to maximize window.', err)
          )
      }
    })
  }

  bringToFront(currentWindow: fin.OpenFinWindow = this.currentWindow) {
    currentWindow.getState(state => {
      if (state === 'minimized') {
        currentWindow.restore(
          () =>
            currentWindow.bringToFront(
              () => console.info(LOG_NAME, 'Window brought to front.'),
              err => console.error(LOG_NAME, err)
            ),
          err => console.error(LOG_NAME, err)
        )
      } else {
        currentWindow.bringToFront(
          () => console.info(LOG_NAME, 'Window brought to front.'),
          err => console.error(LOG_NAME, err)
        )
      }
    })
  }

  addSubscription(name: string, callback: (msg: any, uuid: any) => void) {
    if (!fin.desktop.InterApplicationBus) {
      fin.desktop.main(() => {
        fin.desktop.InterApplicationBus.subscribe('*', name, (msg, uuid) => {
          callback.call(null, msg, uuid)
        })
      })
    } else {
      fin.desktop.InterApplicationBus.subscribe('*', name, (msg, uuid) => {
        callback.call(null, msg, uuid)
      })
    }
  }

  rpc(message: object) {
    return new Observable<boolean>(observer => {
      if (this.limitCheckSubscriber === null) {
        console.info(LOG_NAME, 'client side limit check not up, will delegate to to server')
        observer.next(true)
        observer.complete()
        return
      }

      console.info(LOG_NAME, `checking if limit is ok with ${this.limitCheckSubscriber}`)

      const topic = `limit-check-response (${this.limitCheckId++})`

      const limitCheckResponse = (msg: { result: boolean }) => {
        console.info(LOG_NAME, `${this.limitCheckSubscriber} limit check response was ${msg}`)
        observer.next(msg.result)
        observer.complete()
      }

      fin.desktop.InterApplicationBus.subscribe(this.limitCheckSubscriber, topic, limitCheckResponse)

      const payload = {
        ...message,
        id: this.limitCheckId,
        responseTopic: topic
      }

      fin.desktop.InterApplicationBus.send(this.limitCheckSubscriber, REQUEST_LIMIT_CHECK_TOPIC, payload)

      return () => {
        fin.desktop.InterApplicationBus.unsubscribe(this.limitCheckSubscriber!, topic, limitCheckResponse)
      }
    })
  }

  get currentWindow() {
    return fin.desktop.Window.getCurrent()
  }

  /**
   * Display External Chart
   * @param symbol
   * @returns {Promise|Promise<T>}
   */
  displayCurrencyChart(symbol: string) {
    return new Promise<string>((resolve, reject) => {
      const chartIqAppId = 'ChartIQ'
      fin.desktop.System.getAllApplications(apps => {
        const chartIqApp = apps.find((app: any) => {
          return app.isRunning && app.uuid === chartIqAppId
        })
        if (chartIqApp) {
          resolve(this.refreshCurrencyChart(symbol))
        } else {
          resolve(this.launchCurrencyChart(symbol))
        }
      })
    })
  }

  /**
   * Initialize limit checker
   * @private
   */
  initializeLimitChecker() {
    fin.desktop.main(() => {
      fin.desktop.InterApplicationBus.addSubscribeListener((uuid, topic) => {
        if (topic === REQUEST_LIMIT_CHECK_TOPIC) {
          console.info(LOG_NAME, `${uuid} has subscribed as a limit checker`)
          // There will only be one. If there are more, last subscriber will be used
          this.limitCheckSubscriber = uuid
        }
      })
      fin.desktop.InterApplicationBus.addUnsubscribeListener((uuid, topic) => {
        if (topic === REQUEST_LIMIT_CHECK_TOPIC) {
          console.info(LOG_NAME, `${uuid} has unsubscribed as a limit checker`)
          this.limitCheckSubscriber = null
        }
      })
    })
  }

  /**
   *
   * @param symbol
   * @returns {Promise<void>|Promise.<T>|Promise<T>}
   * @private
   */
  refreshCurrencyChart(symbol: string) {
    const interval = 5
    fin.desktop.InterApplicationBus.publish('chartiq:main:change_symbol', {
      symbol,
      interval
    })
    return Promise.resolve(symbol)
  }

  /**
   * @param symbol
   * @returns {Promise<T>|Promise}
   * @private
   */
  launchCurrencyChart(symbol: string) {
    return new Promise<string>((resolve, reject) => {
      const interval = 5
      const chartIqAppId = 'ChartIQ'
      const url = `http://adaptiveconsulting.github.io/ReactiveTraderCloud/chartiq/chartiq-shim.html?symbol=${symbol}&period=${interval}`
      const name = `chartiq_${new Date().getTime()}`
      const icon = 'http://adaptiveconsulting.github.io/chartiq/icon.png'
      const app: fin.OpenFinApplication = new fin.desktop.Application(
        {
          url,
          name,
          uuid: chartIqAppId,
          mainWindowOptions: {
            icon,
            autoShow: false
          }
        },
        () => app.run(() => setTimeout(() => resolve(symbol), 1000), err => reject(err)),
        err => reject(err)
      )
    })
  }

  openTradeNotification = (tradeNotification: any) =>
    new fin.desktop.Notification({
      url: '/notification',
      message: tradeNotification,
      duration: 20000
    })

  publishCurrentPositions(ccyPairPositions: any) {
    if (!this.isPresent) {
      return
    }

    fin.desktop.InterApplicationBus.publish('position-update', ccyPairPositions)
  }

  publishPrice(price: any) {
    fin.desktop.InterApplicationBus.publish('price-update', price)
  }

  sendAllBlotterData(parsed: any) {
    fin.desktop.InterApplicationBus.publish('blotter-data', parsed)
  }

  sendPositionClosedNotification(uuid: string, correlationId: string) {
    if (!this.isPresent) {
      return
    }
    fin.desktop.InterApplicationBus.send(uuid, 'position-closed', correlationId)
  }

  open(url: string) {
    fin.desktop.System.openUrlWithBrowser(url)
  }
}<|MERGE_RESOLUTION|>--- conflicted
+++ resolved
@@ -19,15 +19,7 @@
   }
 
   close = () => {
-<<<<<<< HEAD
-    this.currentWindow.close(
-      true,
-      () => console.info(LOG_NAME, 'Window closed with success.'),
-      err => console.error(LOG_NAME, 'Failed to close window.', err)
-    )
-=======
     fin.desktop.Application.getCurrent().close()
->>>>>>> 587385e8
   }
 
   minimize = () => {
