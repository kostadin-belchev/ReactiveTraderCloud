--- conflicted
+++ resolved
@@ -9,11 +9,7 @@
   highlight?: any
 }
 
-<<<<<<< HEAD
-const TradeNotification: React.SFC<Props> = ({ message: trade, dismissNotification, highlight }) => {
-=======
 const TradeNotification: React.SFC<Props> = ({ trade: trade, dismissNotification }) => {
->>>>>>> c45a8e65
   const formattedValueDate = trade
     ? moment(trade.valueDate)
         .format('DD MMM')
@@ -26,7 +22,7 @@
   const direction = trade.direction === Direction.Buy ? 'Bought' : 'Sold'
 
   return (
-    <Notification onClick={highlight}>
+    <Notification>
       <Top justifyContent="space-between">
         <Traded isDone={isDone}>
           <div>{`${direction.toUpperCase()} ${trade.dealtCurrency} ${trade.notional}`}</div>
