--- conflicted
+++ resolved
@@ -1,15 +1,7 @@
 import React, { SFC } from 'react'
-<<<<<<< HEAD
 import { BrowserRouter, Route, Switch } from 'react-router-dom'
-import { AnalyticsContainer } from 'ui/analytics'
-import ConnectedBlotterContainer from 'ui/blotter/BlotterContainer'
-=======
-import { BrowserRouter, Route, RouteComponentProps, Switch } from 'react-router-dom'
 import { AnalyticsContainer } from '.././ui/analytics'
 import { BlotterContainer } from '../ui/blotter'
-import { SpotTileContainer } from '../ui/spotTile'
-import { DefaultLayout } from './layouts'
->>>>>>> 8209fa3e
 
 import { OpenFinContext } from 'rt-components'
 import OpenFinRoute from './routes/OpenFin'
