--- conflicted
+++ resolved
@@ -1,16 +1,11 @@
 import _ from 'lodash'
 import React from 'react'
-<<<<<<< HEAD
-import { css, styled } from 'rt-theme'
-import ColorClipboard, { CopyToClipboardWrapper } from './ColorToClipboard'
-=======
->>>>>>> 635ae946
 
 import { colors, styled } from 'rt-theme'
 
 import { Block, BlockProps } from '../styled'
 import { css } from 'styled-components'
-
+import ColorClipboard, { CopyToClipboardWrapper } from './ColorToClipboard'
 const {
   spectrum: { brand, offblack, blue, red, yellow, green },
 } = colors
