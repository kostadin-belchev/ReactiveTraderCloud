--- conflicted
+++ resolved
@@ -1,17 +1,8 @@
 import { ActionCreatorsMapObject } from 'redux'
 export { withDefaultProps } from './reactTypes'
-<<<<<<< HEAD
-import { action, ActionUnion, Action, ActionWithPayload, ActionWithPayloadAndMeta } from './ActionHelper'
-export { action }
-export type ActionUnion<A extends ActionCreatorsMapObject> = ActionUnion<A>
-export type Action<T extends string> = Action<T>
-export type ActionWithPayload<T extends string, P> = ActionWithPayload<T, P>
-export type ActionWithPayloadAndMeta<T extends string, P, M> = ActionWithPayloadAndMeta<T, P, M>
-=======
 import { action, ActionUnion } from './ActionHelper'
 import { RequireAtLeastOne, RequireOnlyOne } from './utilityTypes'
 export { action }
 export type ActionUnion<A extends ActionCreatorsMapObject> = ActionUnion<A>
 export type RequireAtLeastOne<T, Keys extends keyof T = keyof T> = RequireAtLeastOne<T, Keys>
-export type RequireOnlyOne<T, Keys extends keyof T = keyof T> = RequireOnlyOne<T, Keys>
->>>>>>> f24aec98
+export type RequireOnlyOne<T, Keys extends keyof T = keyof T> = RequireOnlyOne<T, Keys>