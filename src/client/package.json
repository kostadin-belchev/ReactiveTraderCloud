{
  "name": "reactive-trader-cloud",
  "version": "2.1.0",
  "description": "Reactive Trader - Cloud edition. Example reactive currency pair trading app",
  "keywords": [
    "react",
    "fx",
    "spot",
    "cloud",
    "rxjs"
  ],
  "authors": [
    {
      "name": "Adaptive Consulting",
      "email": "@AdaptiveLimited"
    }
  ],
  "repository": {
    "type": "git",
    "url": "git+https://github.com/AdaptiveConsulting/ReactiveTraderCloud.git"
  },
  "scripts": {
    "build-css": "node-sass-chokidar --o src/ui/styles/css --source-map true --source-map-contents src/ui/styles/scss",
    "watch-css": "npm run build-css && node-sass-chokidar --o src/ui/styles/css --source-map true --source-map-contents src/ui/styles/scss --watch --recursive",
    "start-js": "react-scripts-ts start",
    "start-all": "npm-run-all -p watch-css start-js",
    "start": "npm run start:cloud",
    "build-js": "react-scripts-ts build",
    "build": "npm-run-all build-css build-js",
    "build:cloud": "cross-env REACT_APP_ENV=demo npm run build",
    "build:local": "cross-env REACT_APP_ENV=local npm run build",
    "test": "react-scripts-ts test --env=jsdom",
    "start:local": "cross-env REACT_APP_ENV=local npm run start-all",
    "start:docker": "cross-env REACT_APP_ENV=docker npm run start-all",
    "start:cloud": "cross-env REACT_APP_ENV=demo npm run start-all",
    "start:openfin:local": "npm-run-all -p openfin start:local",
    "start:openfin:cloud": "npm-run-all -p openfin start:cloud",
    "openfin": "openfin -c config/openfin/local.app.json -l",
    "openfin-build-installer": "node ./lib/downloadInstaller.js",
    "analyze": "source-map-explorer build/static/js/main.*",
    "precommit": "lint-staged",
    "storybook": "start-storybook -p 6006",
    "build-storybook": "build-storybook"
  },
  "license": "MIT",
  "lint-staged": {
    "src/**/*.{ts,tsx,json,scss}": [
      "prettier --write",
      "git add"
    ],
    "src/**/*.{ts,tsx}": [
      "tslint --fix",
      "git add"
    ]
  },
  "dependencies": {
    "@types/lodash.keyby": "^4.6.4",
    "ag-grid": "18.1.2",
    "ag-grid-react": "18.1.0",
    "animate.css": "3.4.0",
    "autobahn": "17.5.2",
    "classlist-polyfill": "1.0.3",
    "classnames": "2.2.3",
    "d3": "3.5.12",
    "d3-time-format": "2.0.5",
    "emotion": "^9.2.6",
    "emotion-theming": "^9.2.6",
    "enzyme": "^3.3.0",
    "enzyme-adapter-react-16": "^1.1.1",
    "font-awesome": "4.5.0",
    "hoist-non-react-statics": "^2.5.5",
    "lodash": "3.10.1",
    "lodash.keyby": "4.6.0",
    "lodash.values": "^4.3.0",
    "moment": "2.13.0",
    "numeral": "1.5.3",
    "nvd3": "1.8.5",
    "prop-types": "15.6.0",
    "query-string": "^6.0.0",
    "react": "^16.3.2",
    "react-dom": "^16.3.2",
    "react-dom-factories": "1.0.2",
    "react-emotion": "^9.2.6",
    "react-ink": "^6.4.0",
    "react-nvd3": "0.5.7",
    "react-redux": "5.0.7",
    "react-router-dom": "^4.3.1",
    "react-sizeme": "2.3.6",
    "react-split-pane": "0.1.77",
    "redux": "4.0.0",
    "redux-actions": "2.3.2",
    "redux-observable": "1.0.0-alpha.3",
    "reselect": "3.0.1",
    "rxjs": "6.1.0",
    "rxjs-spy": "^7.0.1",
    "tinycolor2": "^1.4.1",
    "ua-parser-js": "0.7.10",
    "ws": "0.8.1"
  },
  "devDependencies": {
    "@storybook/addon-actions": "^4.0.0-alpha.14",
    "@storybook/addon-centered": "^4.0.0-alpha.14",
    "@storybook/addon-knobs": "^4.0.0-alpha.14",
    "@storybook/addon-links": "^4.0.0-alpha.14",
    "@storybook/addons": "^4.0.0-alpha.14",
    "@storybook/react": "4.0.0-alpha.14",
    "@types/autobahn": "^0.9.38",
    "@types/enzyme": "^3.1.10",
    "@types/enzyme-adapter-react-16": "^1.0.2",
    "@types/jest": "^22.2.3",
    "@types/karma": "1.7.3",
    "@types/lodash": "4.14.100",
    "@types/lodash.values": "^4.3.4",
    "@types/numeral": "0.0.22",
    "@types/openfin": "29.0.0",
    "@types/query-string": "^5.1.0",
    "@types/react": "^16.3.11",
    "@types/react-dom": "^16.0.5",
    "@types/classnames": "^2.2.6",
    "@types/react-redux": "^6.0.0",
    "@types/react-router-dom": "^4.3.0",
    "@types/react-test-renderer": "^16.0.1",
    "@types/react-virtualized": "9.7.10",
    "@types/redux-actions": "^2.3.0",
<<<<<<< HEAD
    "@types/storybook__addon-actions": "^3.4.0",
    "@types/storybook__react": "^3.0.8",
=======
>>>>>>> 7f4ddb46
    "@types/tinycolor2": "^1.4.0",
    "awesome-typescript-loader": "^5.2.0",
    "babel-core": "^6.26.3",
    "babel-runtime": "^6.26.0",
    "cross-env": "^5.1.4",
    "extract-text-webpack-plugin": "^4.0.0-beta.0",
    "husky": "^0.14.3",
    "lint-staged": "^7.1.1",
    "node-sass-chokidar": "^1.2.2",
    "npm-run-all": "^4.1.2",
    "openfin-cli": "1.1.5",
    "prettier": "^1.12.1",
    "react-docgen-typescript-webpack-plugin": "^1.1.0",
    "react-scripts-ts": "2.15.1",
    "react-test-renderer": "^16.3.2",
    "redux-devtools-extension": "^2.13.2",
    "rxjs-compat": "^6.1.0",
    "rxjs-tslint-rules": "^4.1.1",
    "source-map-explorer": "^1.5.0",
    "typescript": "^2.8.3"
  }
}<|MERGE_RESOLUTION|>--- conflicted
+++ resolved
@@ -122,11 +122,8 @@
     "@types/react-test-renderer": "^16.0.1",
     "@types/react-virtualized": "9.7.10",
     "@types/redux-actions": "^2.3.0",
-<<<<<<< HEAD
     "@types/storybook__addon-actions": "^3.4.0",
     "@types/storybook__react": "^3.0.8",
-=======
->>>>>>> 7f4ddb46
     "@types/tinycolor2": "^1.4.0",
     "awesome-typescript-loader": "^5.2.0",
     "babel-core": "^6.26.3",
