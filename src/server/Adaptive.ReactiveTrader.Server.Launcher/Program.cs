﻿using System;
using System.Collections.Generic;
using System.Linq;
using System.Reactive.Linq;
using System.Threading;
using System.Threading.Tasks;
using Adaptive.ReactiveTrader.Common;
using Adaptive.ReactiveTrader.Common.Config;
using Adaptive.ReactiveTrader.EventStore;
using Adaptive.ReactiveTrader.EventStore.Connection;
using Adaptive.ReactiveTrader.EventStore.Domain;
using Adaptive.ReactiveTrader.MessageBroker;
using Adaptive.ReactiveTrader.Messaging;
using Adaptive.ReactiveTrader.Server.Blotter;
using Adaptive.ReactiveTrader.Server.Core;
using Adaptive.ReactiveTrader.Server.Pricing;
using Adaptive.ReactiveTrader.Server.ReferenceDataRead;
using Adaptive.ReactiveTrader.Server.ReferenceDataWrite;
using Adaptive.ReactiveTrader.Server.TradeExecution;
using Common.Logging;
using Common.Logging.Simple;
using EventStore.ClientAPI;
<<<<<<< HEAD
using System;
using System.Collections.Generic;
using System.Linq;
using System.Threading;
using System.Threading.Tasks;
using Adaptive.ReactiveTrader.Common.Config;
using Adaptive.ReactiveTrader.EventStore.Connection;
using Adaptive.ReactiveTrader.EventStore.Domain;
=======
>>>>>>> a819305c

namespace Adaptive.ReactiveTrader.Server.Launcher
{
    public class Program
    {
        private static readonly Dictionary<string, IDisposable> Servers = new Dictionary<string, IDisposable>();

        private static readonly Dictionary<string, Lazy<IServceHostFactor>> Factories =
            new Dictionary<string, Lazy<IServceHostFactor>>();

<<<<<<< HEAD
        private static IEventStoreConnection _eventStoreConnection;
        private static IConnectionStatusMonitor _connectionStatusMonitor;
=======
        private static IObservable<IConnected<IBroker>> _brokerStream;
        private static IObservable<IConnected<IEventStoreConnection>> _esStream;
>>>>>>> a819305c

        public static void StartService(string name, IServceHostFactor factory)
        {
<<<<<<< HEAD
            var esConsumer = factory as IEventStoreConsumer;
            esConsumer?.Initialize(_eventStoreConnection, _connectionStatusMonitor);

            Servers.Add(name, _conn.Register(name, factory).Result);
=======
            var esConsumer = factory as IServceHostFactoryWithEventStore;
            var d = esConsumer != null ? 
                esConsumer.Initialize(_brokerStream, _esStream) 
                : factory.Initialize(_brokerStream);
            
            Servers.Add(name, d);
>>>>>>> a819305c
        }

        private static IServceHostFactor GetFactory(string type)
        {
            switch (type)
            {
                case "p":
                    return Factories["pricing"].Value;

                case "ref":
                    return Factories["reference-read"].Value;
                case "ref-write":
                    return Factories["reference-write"].Value;

                case "exec":
                    return Factories["execution"].Value;

                default:
                    return Factories[type].Value;
            }
        }

        public static void InitializeFactories()
        {
            Factories.Add("reference-read", new Lazy<IServceHostFactor>(() => new ReferenceDataReadServiceHostFactory()));
            Factories.Add("reference-write",
                new Lazy<IServceHostFactor>(() => new ReferenceDataWriteServiceHostFactory()));
            Factories.Add("pricing", new Lazy<IServceHostFactor>(() => new PriceServiceHostFactory()));
            Factories.Add("blotter", new Lazy<IServceHostFactor>(() => new BlotterServiceHostFactory()));
            Factories.Add("execution", new Lazy<IServceHostFactor>(() => new TradeExecutionServiceHostFactory()));
        }

        public static void Main(string[] args)
        {
            InitializeFactories();


            try
            {
                LogManager.Adapter = new ConsoleOutLoggerFactoryAdapter
                {
                    ShowLogName = true,
                };

                Log = LogManager.GetLogger<Program>();

<<<<<<< HEAD
        // We should only be using the launcher during development, so hard code this to use the dev config
        var config = ServiceConfiguration.FromArgs(args.Where(a=>a.Contains(".json")).ToArray());
                
                var tuple = GetEventStoreConnection(config.EventStore, args.Contains("es"), args.Contains("init-es")).Result;
                _eventStoreConnection = tuple.Item1;
                _connectionStatusMonitor = tuple.Item2;
                _conn = BrokerConnectionFactory.Create(config.Broker);
=======
                // We should only be using the launcher during development, so hard code this to use the dev config
                var config = ServiceConfiguration.FromArgs(args.Where(a => a.Contains(".json")).ToArray());

                var embedded = args.Contains("es");
                var populate = args.Contains("init-is");

                var eventStoreConnection =
                    GetEventStoreConnection(config.EventStore, embedded);
                var mon = new ConnectionStatusMonitor(eventStoreConnection);
                _esStream =
                    mon.ConnectionInfoChanged.Select(
                        c =>
                            c.Status == ConnectionStatus.Connected
                                ? Connected.Yes(eventStoreConnection)
                                : Connected.No<IEventStoreConnection>());

                eventStoreConnection.ConnectAsync().Wait();

                if (populate)
                {
                    ReferenceDataHelper.PopulateRefData(eventStoreConnection).Wait();
                }

                var conn = BrokerConnectionFactory.Create(config.Broker);
                _brokerStream = conn.GetBrokerStream();

>>>>>>> a819305c

                if (args.Contains("mb"))
                    Servers.Add("mb1", MessageBrokerLauncher.Run());

                if (args.Contains("p"))
                    StartService("p1", GetFactory("p"));

                if (args.Contains("ref"))
                    StartService("r1", GetFactory("ref"));

                if (args.Contains("exec"))
                    StartService("e1", GetFactory("exec"));

                if (args.Contains("b"))
                    StartService("b1", GetFactory("blotter"));

                var repository = new Repository(eventStoreConnection);

                conn.Start();

                if (!args.Contains("--interactive"))
                    while (true)
                        Thread.Sleep(TimeSpan.FromSeconds(1));

                while (true)
                {
                    var x = Console.ReadLine();

                    try
                    {
                        if (x == null || x == "exit")
                            break;


                        if (x.StartsWith("start"))
                        {
                            var a = x.Split(' ');

                            var serviceType = a[1];
                            var serviceName = a[2];

                            if (Servers.ContainsKey(serviceName))
                            {
                                Console.WriteLine("Already got a {0}", serviceName);
                                continue;
                            }

                            StartService(serviceName, GetFactory(serviceType));

                            continue;
                        }

                        if (x.StartsWith("switch"))
                        {
                            var a = x.Split(' ');

                            var ccyPair = a[1];

                            var currencyPair =
                                repository.GetById<ReferenceDataWrite.Domain.CurrencyPair>(ccyPair).Result;

                            if (currencyPair.IsActive)
                            {
                                Console.WriteLine("** Deactivating {0}", ccyPair);
                                currencyPair.Deactivate();
                            }
                            else
                            {
                                Console.WriteLine("** Activating {0}", ccyPair);
                                currencyPair.Activate();
                            }

                            repository.SaveAsync(currencyPair).Wait();
                            continue;
                        }


                        if (x.StartsWith("kill"))
                        {
                            var a = x.Split(' ');

                            var serviceName = a[1];

                            Console.WriteLine("Killing service {0}", serviceName);
                            var server = Servers[serviceName];
                            Servers.Remove(serviceName);
                            server.Dispose();
                            continue;
                        }

                        if (x == "status")
                        {
                            Console.WriteLine("Running servers");
                            Console.WriteLine("===============");
                            foreach (var s in Servers.Keys)
                            {
                                Console.WriteLine("{0}", s);
                            }
                            continue;
                        }

                        if (x == "help")
                        {
                            Console.WriteLine("Available Commands");
                            Console.WriteLine("==================");
                            Console.WriteLine("start [r|p|e|b] [name]");
                            Console.WriteLine("kill [name]");
                            Console.WriteLine("status");
                            Console.WriteLine("help");
                            continue;
                        }

                        Console.WriteLine("Didn't understand command {0}", x);
                    }
                    catch (Exception e)
                    {
                        Console.WriteLine("Error handling request");
                        Console.WriteLine(e);
                    }
                }
            }
            catch (Exception e)
            {
                Console.WriteLine(e);
                Console.ReadLine();
            }
        }

        public static ILog Log { get; set; }

<<<<<<< HEAD
        private static async Task<Tuple<IEventStoreConnection, IConnectionStatusMonitor>> GetEventStoreConnection(IEventStoreConfiguration configuration, bool embedded, bool populate)
        {
            var eventStoreConnection = EventStoreConnectionFactory.Create(embedded ? EventStoreLocation.Embedded : EventStoreLocation.External, configuration);
            IConnectionStatusMonitor monitor = new ConnectionStatusMonitor(eventStoreConnection);

            await eventStoreConnection.ConnectAsync();
=======
        private static IEventStoreConnection GetEventStoreConnection(IEventStoreConfiguration configuration,
            bool embedded)
        {
            var eventStoreConnection =
                EventStoreConnectionFactory.Create(
                    embedded ? EventStoreLocation.Embedded : EventStoreLocation.External, configuration);
>>>>>>> a819305c


            return Tuple.Create(eventStoreConnection, monitor);
        }
    }
}<|MERGE_RESOLUTION|>--- conflicted
+++ resolved
@@ -1,72 +1,46 @@
-﻿using System;
-using System.Collections.Generic;
-using System.Linq;
-using System.Reactive.Linq;
-using System.Threading;
-using System.Threading.Tasks;
-using Adaptive.ReactiveTrader.Common;
-using Adaptive.ReactiveTrader.Common.Config;
+﻿using Adaptive.ReactiveTrader.Common.Config;
 using Adaptive.ReactiveTrader.EventStore;
 using Adaptive.ReactiveTrader.EventStore.Connection;
 using Adaptive.ReactiveTrader.EventStore.Domain;
 using Adaptive.ReactiveTrader.MessageBroker;
 using Adaptive.ReactiveTrader.Messaging;
 using Adaptive.ReactiveTrader.Server.Blotter;
-using Adaptive.ReactiveTrader.Server.Core;
 using Adaptive.ReactiveTrader.Server.Pricing;
 using Adaptive.ReactiveTrader.Server.ReferenceDataRead;
 using Adaptive.ReactiveTrader.Server.ReferenceDataWrite;
 using Adaptive.ReactiveTrader.Server.TradeExecution;
 using Common.Logging;
 using Common.Logging.Simple;
-using EventStore.ClientAPI;
-<<<<<<< HEAD
 using System;
 using System.Collections.Generic;
 using System.Linq;
 using System.Threading;
 using System.Threading.Tasks;
-using Adaptive.ReactiveTrader.Common.Config;
-using Adaptive.ReactiveTrader.EventStore.Connection;
-using Adaptive.ReactiveTrader.EventStore.Domain;
-=======
->>>>>>> a819305c
 
 namespace Adaptive.ReactiveTrader.Server.Launcher
 {
+
     public class Program
     {
+        /*
         private static readonly Dictionary<string, IDisposable> Servers = new Dictionary<string, IDisposable>();
 
-        private static readonly Dictionary<string, Lazy<IServceHostFactor>> Factories =
-            new Dictionary<string, Lazy<IServceHostFactor>>();
-
-<<<<<<< HEAD
-        private static IEventStoreConnection _eventStoreConnection;
-        private static IConnectionStatusMonitor _connectionStatusMonitor;
-=======
-        private static IObservable<IConnected<IBroker>> _brokerStream;
-        private static IObservable<IConnected<IEventStoreConnection>> _esStream;
->>>>>>> a819305c
-
-        public static void StartService(string name, IServceHostFactor factory)
-        {
-<<<<<<< HEAD
+        private static readonly Dictionary<string, Lazy<IServiceHostFactory>> Factories =
+            new Dictionary<string, Lazy<IServiceHostFactory>>();
+
+        private static IBrokerConnection _conn;
+
+        private static IMonitoredEventStoreConnection _eventStoreConnection;
+
+        public static void StartService(string name, IServiceHostFactory factory)
+        {
             var esConsumer = factory as IEventStoreConsumer;
-            esConsumer?.Initialize(_eventStoreConnection, _connectionStatusMonitor);
+            esConsumer?.Initialize(_eventStoreConnection);
 
             Servers.Add(name, _conn.Register(name, factory).Result);
-=======
-            var esConsumer = factory as IServceHostFactoryWithEventStore;
-            var d = esConsumer != null ? 
-                esConsumer.Initialize(_brokerStream, _esStream) 
-                : factory.Initialize(_brokerStream);
-            
-            Servers.Add(name, d);
->>>>>>> a819305c
-        }
-
-        private static IServceHostFactor GetFactory(string type)
+        }
+
+        private static IServiceHostFactory GetFactory(string type)
         {
             switch (type)
             {
@@ -85,15 +59,14 @@
                     return Factories[type].Value;
             }
         }
-
+        
         public static void InitializeFactories()
         {
-            Factories.Add("reference-read", new Lazy<IServceHostFactor>(() => new ReferenceDataReadServiceHostFactory()));
-            Factories.Add("reference-write",
-                new Lazy<IServceHostFactor>(() => new ReferenceDataWriteServiceHostFactory()));
-            Factories.Add("pricing", new Lazy<IServceHostFactor>(() => new PriceServiceHostFactory()));
-            Factories.Add("blotter", new Lazy<IServceHostFactor>(() => new BlotterServiceHostFactory()));
-            Factories.Add("execution", new Lazy<IServceHostFactor>(() => new TradeExecutionServiceHostFactory()));
+            Factories.Add("reference-read", new Lazy<IServiceHostFactory>(() => new ReferenceDataReadServiceHostFactory()));
+            Factories.Add("reference-write", new Lazy<IServiceHostFactory>(() => new ReferenceDataWriteServiceHostFactory()));
+            Factories.Add("pricing", new Lazy<IServiceHostFactory>(() => new PriceServiceHostFactory()));
+            Factories.Add("blotter", new Lazy<IServiceHostFactory>(() => new BlotterServiceHostFactory()));
+            Factories.Add("execution", new Lazy<IServiceHostFactory>(() => new TradeExecutionServiceHostFactory()));
         }
 
         public static void Main(string[] args)
@@ -110,42 +83,11 @@
 
                 Log = LogManager.GetLogger<Program>();
 
-<<<<<<< HEAD
         // We should only be using the launcher during development, so hard code this to use the dev config
         var config = ServiceConfiguration.FromArgs(args.Where(a=>a.Contains(".json")).ToArray());
                 
-                var tuple = GetEventStoreConnection(config.EventStore, args.Contains("es"), args.Contains("init-es")).Result;
-                _eventStoreConnection = tuple.Item1;
-                _connectionStatusMonitor = tuple.Item2;
+                 _eventStoreConnection = GetEventStoreConnection(config.EventStore, args.Contains("es"), args.Contains("init-es")).Result;
                 _conn = BrokerConnectionFactory.Create(config.Broker);
-=======
-                // We should only be using the launcher during development, so hard code this to use the dev config
-                var config = ServiceConfiguration.FromArgs(args.Where(a => a.Contains(".json")).ToArray());
-
-                var embedded = args.Contains("es");
-                var populate = args.Contains("init-is");
-
-                var eventStoreConnection =
-                    GetEventStoreConnection(config.EventStore, embedded);
-                var mon = new ConnectionStatusMonitor(eventStoreConnection);
-                _esStream =
-                    mon.ConnectionInfoChanged.Select(
-                        c =>
-                            c.Status == ConnectionStatus.Connected
-                                ? Connected.Yes(eventStoreConnection)
-                                : Connected.No<IEventStoreConnection>());
-
-                eventStoreConnection.ConnectAsync().Wait();
-
-                if (populate)
-                {
-                    ReferenceDataHelper.PopulateRefData(eventStoreConnection).Wait();
-                }
-
-                var conn = BrokerConnectionFactory.Create(config.Broker);
-                _brokerStream = conn.GetBrokerStream();
-
->>>>>>> a819305c
 
                 if (args.Contains("mb"))
                     Servers.Add("mb1", MessageBrokerLauncher.Run());
@@ -162,14 +104,14 @@
                 if (args.Contains("b"))
                     StartService("b1", GetFactory("blotter"));
 
-                var repository = new Repository(eventStoreConnection);
-
-                conn.Start();
+                var repository = new Repository(_eventStoreConnection);
+             
+                _conn.Start();
 
                 if (!args.Contains("--interactive"))
                     while (true)
                         Thread.Sleep(TimeSpan.FromSeconds(1));
-
+                
                 while (true)
                 {
                     var x = Console.ReadLine();
@@ -179,7 +121,7 @@
                         if (x == null || x == "exit")
                             break;
 
-
+                        
                         if (x.StartsWith("start"))
                         {
                             var a = x.Split(' ');
@@ -276,24 +218,16 @@
 
         public static ILog Log { get; set; }
 
-<<<<<<< HEAD
-        private static async Task<Tuple<IEventStoreConnection, IConnectionStatusMonitor>> GetEventStoreConnection(IEventStoreConfiguration configuration, bool embedded, bool populate)
+        private static async Task<IMonitoredEventStoreConnection> GetEventStoreConnection(IEventStoreConfiguration configuration, bool embedded, bool populate)
         {
             var eventStoreConnection = EventStoreConnectionFactory.Create(embedded ? EventStoreLocation.Embedded : EventStoreLocation.External, configuration);
-            IConnectionStatusMonitor monitor = new ConnectionStatusMonitor(eventStoreConnection);
 
             await eventStoreConnection.ConnectAsync();
-=======
-        private static IEventStoreConnection GetEventStoreConnection(IEventStoreConfiguration configuration,
-            bool embedded)
-        {
-            var eventStoreConnection =
-                EventStoreConnectionFactory.Create(
-                    embedded ? EventStoreLocation.Embedded : EventStoreLocation.External, configuration);
->>>>>>> a819305c
-
-
-            return Tuple.Create(eventStoreConnection, monitor);
-        }
+
+            if (embedded || populate)
+                ReferenceDataHelper.PopulateRefData(eventStoreConnection).Wait();
+
+            return eventStoreConnection;
+        }*/
     }
 }