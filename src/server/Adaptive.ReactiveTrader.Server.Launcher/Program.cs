﻿using Adaptive.ReactiveTrader.EventStore;
using Adaptive.ReactiveTrader.MessageBroker;
using Adaptive.ReactiveTrader.Messaging;
using Adaptive.ReactiveTrader.Server.Blotter;
using Adaptive.ReactiveTrader.Server.Common.Config;
using Adaptive.ReactiveTrader.Server.Pricing;
using Adaptive.ReactiveTrader.Server.ReferenceDataRead;
using Adaptive.ReactiveTrader.Server.ReferenceDataWrite;
using Adaptive.ReactiveTrader.Server.TradeExecution;
using Common.Logging;
using Common.Logging.Simple;
using EventStore.ClientAPI;
using System;
using System.Collections.Generic;
using System.Linq;
using System.Threading;
using System.Threading.Tasks;

namespace Adaptive.ReactiveTrader.Server.Launcher
{
    public class Program
    {
        protected static readonly ILog Log = LogManager.GetLogger<Program>();
        private static readonly Dictionary<string, IDisposable> Servers = new Dictionary<string, IDisposable>();

        private static readonly Dictionary<string, Lazy<IServiceHostFactory>> Factories =
            new Dictionary<string, Lazy<IServiceHostFactory>>();

        private static IBrokerConnection _conn;

        private static IEventStoreConnection _eventStoreConnection;

        public static void StartService(string name, IServiceHostFactory factory)
        {
            var esConsumer = factory as IEventStoreConsumer;
            esConsumer?.Initialize(_eventStoreConnection);

            Servers.Add(name, _conn.Register(name, factory));
        }

        private static IServiceHostFactory GetFactory(string type)
        {
            switch (type)
            {
                case "p":
                    return Factories["pricing"].Value;

                case "ref":
                    return Factories["reference-read"].Value;
                case "ref-write":
                    return Factories["reference-write"].Value;

                case "exec":
                    return Factories["execution"].Value;

                default:
                    return Factories[type].Value;
            }
        }
        
        public static void InitializeFactories()
        {
            Factories.Add("reference-read", new Lazy<IServiceHostFactory>(() => new ReferenceDataReadServiceHostFactory()));
            Factories.Add("reference-write", new Lazy<IServiceHostFactory>(() => new ReferenceDataWriteServiceHostFactory()));
            Factories.Add("pricing", new Lazy<IServiceHostFactory>(() => new PriceServiceHostFactory()));
            Factories.Add("blotter", new Lazy<IServiceHostFactory>(() => new BlotterServiceHostFactory()));
            Factories.Add("execution", new Lazy<IServiceHostFactory>(() => new TradeExecutionServiceHostFactory()));
        }

        public static void Main(string[] args)
        {
<<<<<<< HEAD
            InitializeFactories();

            var uri = "ws://127.0.0.1:8080/ws";
            var realm = "com.weareadaptive.reactivetrader";

=======
>>>>>>> 2f3f6c34
            try
            {
                // We should only be using the launcher during development, so hard code this to use the dev config
                var config = ServiceConfiguration.Dev;
                LogManager.Adapter = new ConsoleOutLoggerFactoryAdapter
                {
                    ShowLogName = true,
                };

<<<<<<< HEAD
                _eventStoreConnection = GetEventStoreConnection(args.Contains("es"), args.Contains("init-es")).Result;
                _conn = BrokerConnectionFactory.Create(uri, realm);
=======
                var eventStoreConnection = GetEventStoreConnection(config.EventStore, args.Contains("es"), args.Contains("init-es")).Result;
                
>>>>>>> 2f3f6c34

                if (args.Contains("mb"))
                    Servers.Add("mb1", MessageBrokerLauncher.Run());

<<<<<<< HEAD
=======
                var broker = BrokerFactory.Create(config.Broker);

>>>>>>> 2f3f6c34
                if (args.Contains("p"))
                    StartService("p1", GetFactory("p"));

                if (args.Contains("ref"))
                    StartService("r1", GetFactory("ref"));

                if (args.Contains("exec"))
                    StartService("e1", GetFactory("exec"));

                if (args.Contains("b"))
                    StartService("b1", GetFactory("blotter"));

                _conn.Start();

                if (!args.Contains("--interactive"))
                    while (true)
                        Thread.Sleep(TimeSpan.FromSeconds(1));
                
                while (true)
                {
                    var x = Console.ReadLine();

                    try
                    {
                        if (x == null || x == "exit" || x == "")
                            break;

                        
                        if (x.StartsWith("start"))
                        {
                            var a = x.Split(' ');

                            var serviceType = a[1];
                            var serviceName = a[2];

                            if (Servers.ContainsKey(serviceName))
                            {
                                Console.WriteLine("Already got a {0}", serviceName);
                                continue;
                            }

                            StartService(serviceName, GetFactory(serviceType));

                            continue;
                        }
                        

                        if (x.StartsWith("kill"))
                        {
                            var a = x.Split(' ');

                            var serviceName = a[1];

                            Console.WriteLine("Killing service {0}", serviceName);
                            var server = Servers[serviceName];
                            Servers.Remove(serviceName);
                            server.Dispose();
                            continue;
                        }

                        if (x == "status")
                        {
                            Console.WriteLine("Running servers");
                            Console.WriteLine("===============");
                            foreach (var s in Servers.Keys)
                            {
                                Console.WriteLine("{0}", s);
                            }
                            continue;
                        }

                        if (x == "help")
                        {
                            Console.WriteLine("Available Commands");
                            Console.WriteLine("==================");
                            Console.WriteLine("start [r|p|e|b] [name]");
                            Console.WriteLine("kill [name]");
                            Console.WriteLine("status");
                            Console.WriteLine("help");
                            continue;
                        }

                        Console.WriteLine("Didn't understand command {0}", x);
                    }
                    catch (Exception e)
                    {
                        Console.WriteLine("Error handling request");
                        Console.WriteLine(e);
                    }
                }
            }
            catch (Exception e)
            {
                Console.WriteLine(e);
                Console.ReadLine();
            }
        }

        private static async Task<IEventStoreConnection> GetEventStoreConnection(IEventStoreConfiguration configuration, bool embedded, bool populate)
        {
            var eventStoreConnection = EventStoreConnectionFactory.Create(embedded ? EventStoreLocation.Embedded : EventStoreLocation.External, configuration);
            await eventStoreConnection.ConnectAsync();

            if (embedded || populate)
<<<<<<< HEAD
                ReferenceDataHelper.PopulateRefData(eventStore.Connection).Wait();
=======
                ReferenceDataWriterLauncher.PopulateRefData(eventStoreConnection).Wait();
>>>>>>> 2f3f6c34

            return eventStoreConnection;
        }
    }
}<|MERGE_RESOLUTION|>--- conflicted
+++ resolved
@@ -2,7 +2,6 @@
 using Adaptive.ReactiveTrader.MessageBroker;
 using Adaptive.ReactiveTrader.Messaging;
 using Adaptive.ReactiveTrader.Server.Blotter;
-using Adaptive.ReactiveTrader.Server.Common.Config;
 using Adaptive.ReactiveTrader.Server.Pricing;
 using Adaptive.ReactiveTrader.Server.ReferenceDataRead;
 using Adaptive.ReactiveTrader.Server.ReferenceDataWrite;
@@ -15,6 +14,7 @@
 using System.Linq;
 using System.Threading;
 using System.Threading.Tasks;
+using Adaptive.ReactiveTrader.Common.Config;
 
 namespace Adaptive.ReactiveTrader.Server.Launcher
 {
@@ -69,39 +69,25 @@
 
         public static void Main(string[] args)
         {
-<<<<<<< HEAD
             InitializeFactories();
 
-            var uri = "ws://127.0.0.1:8080/ws";
-            var realm = "com.weareadaptive.reactivetrader";
-
-=======
->>>>>>> 2f3f6c34
             try
             {
-                // We should only be using the launcher during development, so hard code this to use the dev config
-                var config = ServiceConfiguration.Dev;
                 LogManager.Adapter = new ConsoleOutLoggerFactoryAdapter
                 {
                     ShowLogName = true,
                 };
 
-<<<<<<< HEAD
-                _eventStoreConnection = GetEventStoreConnection(args.Contains("es"), args.Contains("init-es")).Result;
-                _conn = BrokerConnectionFactory.Create(uri, realm);
-=======
-                var eventStoreConnection = GetEventStoreConnection(config.EventStore, args.Contains("es"), args.Contains("init-es")).Result;
+                // We should only be using the launcher during development, so hard code this to use the dev config
+                var config = ServiceConfiguration.FromArgs(args);
                 
->>>>>>> 2f3f6c34
+
+                _eventStoreConnection = GetEventStoreConnection(config.EventStore, args.Contains("es"), args.Contains("init-es")).Result;
+                _conn = BrokerConnectionFactory.Create(config.Broker);
 
                 if (args.Contains("mb"))
                     Servers.Add("mb1", MessageBrokerLauncher.Run());
 
-<<<<<<< HEAD
-=======
-                var broker = BrokerFactory.Create(config.Broker);
-
->>>>>>> 2f3f6c34
                 if (args.Contains("p"))
                     StartService("p1", GetFactory("p"));
 
@@ -206,11 +192,7 @@
             await eventStoreConnection.ConnectAsync();
 
             if (embedded || populate)
-<<<<<<< HEAD
-                ReferenceDataHelper.PopulateRefData(eventStore.Connection).Wait();
-=======
-                ReferenceDataWriterLauncher.PopulateRefData(eventStoreConnection).Wait();
->>>>>>> 2f3f6c34
+                ReferenceDataHelper.PopulateRefData(eventStoreConnection).Wait();
 
             return eventStoreConnection;
         }
