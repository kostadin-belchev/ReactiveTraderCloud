﻿using System;
using System.Collections.Generic;
using System.Linq;
using System.Threading;
using Adaptive.ReactiveTrader.Common;
using Adaptive.ReactiveTrader.Common.Config;
using Adaptive.ReactiveTrader.EventStore;
using Adaptive.ReactiveTrader.EventStore.Connection;
using Adaptive.ReactiveTrader.EventStore.Domain;
using Adaptive.ReactiveTrader.MessageBroker;
using Adaptive.ReactiveTrader.Messaging;
using Adaptive.ReactiveTrader.Server.Blotter;
using Adaptive.ReactiveTrader.Server.Core;
using Adaptive.ReactiveTrader.Server.Pricing;
using Adaptive.ReactiveTrader.Server.ReferenceDataRead;
using Adaptive.ReactiveTrader.Server.ReferenceDataWrite;
using Adaptive.ReactiveTrader.Server.TradeExecution;
using Adaptive.ReactiveTrader.Server.Analytics;
using Common.Logging;
using Common.Logging.Simple;
using EventStore.ClientAPI;

namespace Adaptive.ReactiveTrader.Server.Launcher
{
    public class Program
    {
        private static readonly Dictionary<string, IDisposable> Servers = new Dictionary<string, IDisposable>();

        private static readonly Dictionary<string, Lazy<IServiceHostFactory>> Factories =
            new Dictionary<string, Lazy<IServiceHostFactory>>();

        private static IObservable<IConnected<IBroker>> _brokerStream;
        private static IObservable<IConnected<IEventStoreConnection>> _esStream;

        public static void StartService(string name, IServiceHostFactory factory)
        {
            var esConsumer = factory as IServiceHostFactoryWithEventStore;
            var d = esConsumer != null
                ? esConsumer.Initialize(_brokerStream, _esStream)
                : factory.Initialize(_brokerStream);

            Servers.Add(name, d);
        }

        private static IServiceHostFactory GetFactory(string type)
        {
            switch (type)
            {
                case "p":
                    return Factories["pricing"].Value;
                case "ref":
                case "r":
                    return Factories["reference-read"].Value;
                case "ref-write":
                    return Factories["reference-write"].Value;
                case "exec":
                case "e":
                    return Factories["execution"].Value;
<<<<<<< HEAD
=======

                case "b":
                    return Factories["blotter"].Value;

>>>>>>> 01f27c69
                default:
                    return Factories[type].Value;
            }
        }

        public static void InitializeFactories()
        {
            Factories.Add("reference-read",
                new Lazy<IServiceHostFactory>(() => new ReferenceDataReadServiceHostFactory()));
            Factories.Add("reference-write",
                new Lazy<IServiceHostFactory>(() => new ReferenceDataWriteServiceHostFactory()));
            Factories.Add("pricing", new Lazy<IServiceHostFactory>(() => new PriceServiceHostFactory()));
            Factories.Add("blotter", new Lazy<IServiceHostFactory>(() => new BlotterServiceHostFactory()));
            Factories.Add("execution", new Lazy<IServiceHostFactory>(() => new TradeExecutionServiceHostFactory()));
            Factories.Add("analytics", new Lazy<IServiceHostFactory>(() => new AnalyticsServiceHostFactory()));
        }

        public static void Main(string[] args)
        {
            InitializeFactories();

            try
            {
                LogManager.Adapter = new ConsoleOutLoggerFactoryAdapter
                {
                    ShowLogName = true,
                };

                Log = LogManager.GetLogger<Program>();

                // We should only be using the launcher during development, so hard code this to use the dev config
                var config = ServiceConfiguration.FromArgs(args.Where(a => a.Contains(".json")).ToArray());

                var embedded = args.Contains("es");
                var populate = args.Contains("init-es");

                var eventStoreConnection = GetEventStoreConnection(config.EventStore, embedded);
                var mon = new ConnectionStatusMonitor(eventStoreConnection);

                _esStream = mon.GetEventStoreConnectedStream(eventStoreConnection);

                eventStoreConnection.ConnectAsync().Wait();

                if (populate || embedded)
                {
                    ReferenceDataHelper.PopulateRefData(eventStoreConnection).Wait();
                }

                var conn = BrokerConnectionFactory.Create(config.Broker);
                _brokerStream = conn.GetBrokerStream();


                if (args.Contains("mb"))
                    Servers.Add("mb1", MessageBrokerLauncher.Run());

                if (args.Contains("p"))
                    StartService("p1", GetFactory("p"));

                if (args.Contains("ref"))
                    StartService("r1", GetFactory("ref"));

                if (args.Contains("exec"))
                    StartService("e1", GetFactory("exec"));

                if (args.Contains("b"))
                    StartService("b1", GetFactory("blotter"));

                if (args.Contains("a"))
                    StartService("a1", GetFactory("analytics"));

                var repository = new Repository(eventStoreConnection);

                conn.Start();

                if (!args.Contains("--interactive"))
                    while (true)
                        Thread.Sleep(TimeSpan.FromSeconds(1));

                while (true)
                {
                    var x = Console.ReadLine();

                    try
                    {
                        if (x == null || x == "exit")
                            break;


                        if (x.StartsWith("start"))
                        {
                            var a = x.Split(' ');

                            var serviceType = a[1];
                            var serviceName = a[2];

                            if (Servers.ContainsKey(serviceName))
                            {
                                Console.WriteLine("Already got a {0}", serviceName);
                                continue;
                            }

                            StartService(serviceName, GetFactory(serviceType));

                            continue;
                        }

                        if (x.StartsWith("switch"))
                        {
                            var a = x.Split(' ');

                            var ccyPair = a[1];

                            var currencyPair =
                                repository.GetById<ReferenceDataWrite.Domain.CurrencyPair>(ccyPair).Result;

                            if (currencyPair.IsActive)
                            {
                                Console.WriteLine("** Deactivating {0}", ccyPair);
                                currencyPair.Deactivate();
                            }
                            else
                            {
                                Console.WriteLine("** Activating {0}", ccyPair);
                                currencyPair.Activate();
                            }

                            repository.SaveAsync(currencyPair).Wait();
                            continue;
                        }


                        if (x.StartsWith("kill"))
                        {
                            var a = x.Split(' ');

                            var serviceName = a[1];

                            Console.WriteLine("Killing service {0}", serviceName);
                            var server = Servers[serviceName];
                            Servers.Remove(serviceName);
                            server.Dispose();
                            continue;
                        }

                        if (x == "status")
                        {
                            Console.WriteLine("Running servers");
                            Console.WriteLine("===============");
                            foreach (var s in Servers.Keys)
                            {
                                Console.WriteLine("{0}", s);
                            }
                            continue;
                        }

                        if (x == "help")
                        {
                            Console.WriteLine("Available Commands");
                            Console.WriteLine("==================");
                            Console.WriteLine("start [r|p|e|b] [name]");
                            Console.WriteLine("kill [name]");
                            Console.WriteLine("status");
                            Console.WriteLine("help");
                            continue;
                        }

                        Console.WriteLine("Didn't understand command {0}", x);
                    }
                    catch (Exception e)
                    {
                        Console.WriteLine("Error handling request");
                        Console.WriteLine(e);
                    }
                }
            }
            catch (Exception e)
            {
                Console.WriteLine(e);
                Console.ReadLine();
            }
        }

        public static ILog Log { get; set; }

        private static IEventStoreConnection GetEventStoreConnection(IEventStoreConfiguration configuration,
            bool embedded)
        {
            var eventStoreConnection =
                EventStoreConnectionFactory.Create(
                    embedded ? EventStoreLocation.Embedded : EventStoreLocation.External, configuration);


            return eventStoreConnection;
        }
    }
}<|MERGE_RESOLUTION|>--- conflicted
+++ resolved
@@ -56,13 +56,9 @@
                 case "exec":
                 case "e":
                     return Factories["execution"].Value;
-<<<<<<< HEAD
-=======
-
                 case "b":
                     return Factories["blotter"].Value;
 
->>>>>>> 01f27c69
                 default:
                     return Factories[type].Value;
             }
