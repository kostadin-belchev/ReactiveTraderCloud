using System;
using System.Reactive.Disposables;
using System.Reactive.Linq;
using System.Threading;
using Adaptive.ReactiveTrader.Common;
using Adaptive.ReactiveTrader.Common.Config;
using Adaptive.ReactiveTrader.EventStore;
using Adaptive.ReactiveTrader.EventStore.Connection;
using Adaptive.ReactiveTrader.Messaging;
using Common.Logging;
using Common.Logging.Simple;
using EventStore.ClientAPI;

namespace Adaptive.ReactiveTrader.Server.Core
{
    public static class OptionExtensions
    {
        public static IConnected<TResult> Select<TSource, TResult>(this IConnected<TSource> source,
            Func<TSource, TResult> selector)
        {
            if (source.IsConnected)
                return new Connected<TResult>(selector(source.Value));

            return new Connected<TResult>();
        }

        public static IObservable<IConnected<TResult>> LaunchOrKill<TSource, TResult>(
            this IObservable<IConnected<TSource>> source,
            Func<TSource, TResult> selector) where TResult : IDisposable
        {
            return source.Select(s => GetInstanceStream(() => s.Select(selector)))
                .Switch();
        }

        private static IObservable<IConnected<T>> GetInstanceStream<T>(Func<IConnected<T>> factory)
            where T : IDisposable
        {
            return Observable.Create<IConnected<T>>(obs =>
            {
                var instance = factory();
                obs.OnNext(instance);
                return instance.IsConnected ? Disposable.Create(() => instance.Value.Dispose()) : Disposable.Empty;
            });
        }

        public static IObservable<IConnected<TResult>> LaunchOrKill<TSource, TSource2, TResult>(
            this IObservable<IConnected<TSource>> first, IObservable<IConnected<TSource2>> second,
            Func<TSource, TSource2, TResult> selector) where TResult : IDisposable
        {
            return first.CombineLatest(second,
                (a, b) =>
                    GetInstanceStream(() =>
                        a.IsConnected && b.IsConnected
                            ? new Connected<TResult>(selector(a.Value, b.Value))
                            : new Connected<TResult>()))
                .Switch();
        }
    }


    public interface IServceHostFactor
    {
        void Initialize(IObservable<IConnected<IBroker>> broker);
    }

    public interface IServceHostFactoryWithEventStore : IServceHostFactor
    {
        void Initialize(IObservable<IConnected<IBroker>> broker,
            IObservable<IConnected<IEventStoreConnection>> eventStore);
    }

    public class App
    {
        private static readonly ILog Log = LogManager.GetLogger<App>();

        public static void Run(string[] args, IServceHostFactor factory)
        {
            LogManager.Adapter = new ConsoleOutLoggerFactoryAdapter
            {
                ShowLogName = true
            };

            var config = ServiceConfiguration.FromArgs(args);


            // broker connection

            try
            {
                var brokerStream = BrokerConnectionFactory.Create(config.Broker).GetBrokerStream();

                factory.Initialize(brokerStream);


                var esFactory = factory as IServceHostFactoryWithEventStore;


                if (esFactory != null)
                {
                    // TODO TIDY

                    var eventStoreConnection = EventStoreConnectionFactory.Create(EventStoreLocation.External,
                        config.EventStore);
                    var mon = new ConnectionStatusMonitor(eventStoreConnection);
                    var esStream =
                        mon.ConnectionInfoChanged.Select(
                            c =>
                                c.Status == ConnectionStatus.Connected
                                    ? Connected.Yes(eventStoreConnection)
                                    : Connected.No<IEventStoreConnection>());
                    eventStoreConnection.ConnectAsync().Wait();

                    esFactory.Initialize(brokerStream, esStream);
                }

                while (true)
                    Thread.Sleep(ThreadSleep);
            }
            catch (Exception e)
            {
                Log.Error(e);
            }
        }

<<<<<<< HEAD
        private static IDisposable InitializeEventStore(IServiceHostFactory factory, IEventStoreConfiguration config)
        {
            var eventStoreConsumer = factory as IEventStoreConsumer;
            if (eventStoreConsumer == null) return Disposable.Empty;

            var eventStoreConnection = EventStoreConnectionFactory.Create(EventStoreLocation.External, config);
            var monitor = new ConnectionStatusMonitor(eventStoreConnection);
            eventStoreConnection.ConnectAsync().Wait();

            eventStoreConsumer.Initialize(eventStoreConnection, monitor);

            return eventStoreConnection;
        }

=======
>>>>>>> 5cfc0f8a
        public const int ThreadSleep = 5000;
    }
}<|MERGE_RESOLUTION|>--- conflicted
+++ resolved
@@ -122,23 +122,6 @@
             }
         }
 
-<<<<<<< HEAD
-        private static IDisposable InitializeEventStore(IServiceHostFactory factory, IEventStoreConfiguration config)
-        {
-            var eventStoreConsumer = factory as IEventStoreConsumer;
-            if (eventStoreConsumer == null) return Disposable.Empty;
-
-            var eventStoreConnection = EventStoreConnectionFactory.Create(EventStoreLocation.External, config);
-            var monitor = new ConnectionStatusMonitor(eventStoreConnection);
-            eventStoreConnection.ConnectAsync().Wait();
-
-            eventStoreConsumer.Initialize(eventStoreConnection, monitor);
-
-            return eventStoreConnection;
-        }
-
-=======
->>>>>>> 5cfc0f8a
         public const int ThreadSleep = 5000;
     }
 }