{
    "version": "1.0.0-*",
    "description": "Pricing Service",
    "authors": [ "james.watson" ],
    "tags": [ "" ],
    "projectUrl": "",
    "licenseUrl": "",

<<<<<<< HEAD
    "dependencies": {
        "Newtonsoft.Json": "7.0.1",
        "Adaptive.ReactiveTrader.Messaging": "1.0.0-*",
        "Adaptive.ReactiveTrader.Contract": "1.0.0-*",
        "Adaptive.ReactiveTrader.Server.Common": "1.0.0-*"
    },
=======
  "dependencies": {
    "Newtonsoft.Json": "7.0.1",
    "Adaptive.ReactiveTrader.Messaging": "1.0.0-*",
    "Adaptive.ReactiveTrader.Contract": "1.0.0-*"
  },
>>>>>>> 2f3f6c34

  "commands": {
    "dev": "Adaptive.ReactiveTrader.Server.Pricing dev",
    "prod": "Adaptive.ReactiveTrader.Server.Pricing prod"
  },

<<<<<<< HEAD
    "frameworks": {
        "dnx451": {
            "frameworkAssemblies": {
                "System.Runtime": "",
                "System.Collections": ""
            },
=======
  "frameworks": {
    "dnx451": {
      "frameworkAssemblies": {
        "System.Runtime": "",
        "System.Collections": ""
      },
>>>>>>> 2f3f6c34

      "dependencies": {

<<<<<<< HEAD
            }
        }

=======
      }
>>>>>>> 2f3f6c34
    }

  }
}<|MERGE_RESOLUTION|>--- conflicted
+++ resolved
@@ -6,51 +6,25 @@
     "projectUrl": "",
     "licenseUrl": "",
 
-<<<<<<< HEAD
-    "dependencies": {
-        "Newtonsoft.Json": "7.0.1",
-        "Adaptive.ReactiveTrader.Messaging": "1.0.0-*",
-        "Adaptive.ReactiveTrader.Contract": "1.0.0-*",
-        "Adaptive.ReactiveTrader.Server.Common": "1.0.0-*"
-    },
-=======
   "dependencies": {
-    "Newtonsoft.Json": "7.0.1",
-    "Adaptive.ReactiveTrader.Messaging": "1.0.0-*",
-    "Adaptive.ReactiveTrader.Contract": "1.0.0-*"
+    "Adaptive.ReactiveTrader.Server.Core": "1.0.0-*"
   },
->>>>>>> 2f3f6c34
 
   "commands": {
-    "dev": "Adaptive.ReactiveTrader.Server.Pricing dev",
-    "prod": "Adaptive.ReactiveTrader.Server.Pricing prod"
+    "dev": "Adaptive.ReactiveTrader.Server.Pricing config.dev.json",
+    "prod": "Adaptive.ReactiveTrader.Server.Pricing config.prod.json"
   },
 
-<<<<<<< HEAD
-    "frameworks": {
-        "dnx451": {
-            "frameworkAssemblies": {
-                "System.Runtime": "",
-                "System.Collections": ""
-            },
-=======
-  "frameworks": {
+   "frameworks": {
     "dnx451": {
       "frameworkAssemblies": {
         "System.Runtime": "",
         "System.Collections": ""
       },
->>>>>>> 2f3f6c34
 
       "dependencies": {
 
-<<<<<<< HEAD
-            }
-        }
-
-=======
       }
->>>>>>> 2f3f6c34
     }
 
   }
