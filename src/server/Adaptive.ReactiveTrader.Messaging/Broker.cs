﻿using System;
using System.Linq;
using System.Reactive;
using System.Reactive.Disposables;
using System.Reactive.Linq;
using System.Reactive.Subjects;
using System.Threading.Tasks;
using SystemEx;
using Adaptive.ReactiveTrader.Messaging.WAMP;
using Common.Logging;
using WampSharp.V2;
using WampSharp.V2.Core.Contracts;
using WampSharp.V2.MetaApi;

namespace Adaptive.ReactiveTrader.Messaging
{
    internal class Broker : IBroker, IDisposable
    {
        private static readonly ILog Log = LogManager.GetLogger<Broker>();

        private readonly IWampChannel _channel;
        private readonly WampMetaApiServiceProxy _meta;
        private readonly IObservable<long> _sessionTeardowns;
        private readonly IObservable<long> _subscriptionTeardowns;
        private readonly Subject<Unit> _brokerTeardown;



        public Broker(IWampChannel channel)
        {
            _channel = channel;

            _meta = _channel.RealmProxy.GetMetaApiServiceProxy();

            _sessionTeardowns =
                Observable.Create<long>(async o =>
                {
                    var r = await _meta.SubscribeTo.Session.OnLeave(o.OnNext);
                    return Disposable.Create(async () =>
                    {
                        try
                        {
                            await r.DisposeAsync();
                        }
                        catch (Exception e)
                        {
                            Log.Error("Couldn't close subscription to sessions. Perhaps broker shutdown." + e.Message);
                        }
                    });
                }).Publish().RefCount();

            _subscriptionTeardowns =
                Observable.Create<long>(
                    async observer =>
                    {
                        var r = await _meta.SubscribeTo.Subscription.OnUnsubscribe(
                            (sessionID, subscriptionId) => { observer.OnNext(subscriptionId); });
                        return Disposable.Create(async () => {
                            try
                            {
                                await r.DisposeAsync();
                            }
                            catch (Exception e)
                            {
                                Log.Error("Couldn't close subscription to subscriptions. Perhaps broker shutdown." + e.Message);
                            }
                        });
                    }).Publish().RefCount();

            _brokerTeardown = new Subject<Unit>();
        }

        public async Task<IAsyncDisposable> RegisterCall(string procName,
            Func<IRequestContext, IMessage, Task> onMessage)
        {
            if (Log.IsInfoEnabled)
            {
                Log.Info($"Registering call: [{procName}]");
            }

            var rpcOperation = new RpcOperation(procName, onMessage);
            var realm = _channel.RealmProxy;

            var registerOptions = new RegisterOptions
            {
                Invoke = "single"
            };

            return await realm.RpcCatalog.Register(rpcOperation, registerOptions);
        }

        public async Task<IAsyncDisposable> RegisterCallResponse<TResponse>(string procName,
            Func<IRequestContext, IMessage, Task<TResponse>> onMessage)
        {
            if (Log.IsInfoEnabled)
            {
                Log.Info($"Registering call with response: [{procName}]");
            }

            var rpcOperation = new RpcResponseOperation<TResponse>(procName, onMessage);
            var realm = _channel.RealmProxy;

            var registerOptions = new RegisterOptions
            {
                Invoke = "roundrobin",
            };

            return await realm.RpcCatalog.Register(rpcOperation, registerOptions);
        }

        public async Task<IPrivateEndPoint<T>> GetPrivateEndPoint<T>(ITransientDestination destination)
        {
            var dest = (WampTransientDestination) destination;
            var subID = await _meta.LookupSubscriptionIdAsync(dest.Topic, new SubscribeOptions {Match = "exact"});

            Log.DebugFormat("Create subscription {0} ({1})", subID, dest);

            if (!subID.HasValue)
            {
                // subscription is already disposed 
                Log.ErrorFormat("Subscription not found for topic {0}", dest.Topic);
                throw new Exception("No subscribers found for private subscription.");
            }
            var sessionID = (await _meta.GetSubscribersAsync(subID.Value)).FirstOrDefault();

            if (sessionID == 0)
            {
                Log.ErrorFormat("Subscription found but there are no subscriptions for topic {0}", dest.Topic);
                throw new Exception("No subscribers found for private subscription.");
            }

            var breaker =
                _sessionTeardowns.Where(s => s == sessionID).Select(_ => Unit.Default)
                    .Merge(_subscriptionTeardowns.Where(s => s == subID.Value).Select(_ => Unit.Default))
                        .Merge(_brokerTeardown)
                    .Take(1)
                    .Do(o => Log.DebugFormat("Remove subscription for {0} ({1})", subID, dest));

            var subject = _channel.RealmProxy.Services.GetSubject<T>(dest.Topic);

            return new PrivateEndPoint<T>(subject, breaker);
        }

        public async Task<IEndPoint<T>> GetPublicEndPoint<T>(string destination)
        {
            await Task.Delay(0);
            var subject = _channel.RealmProxy.Services.GetSubject<T>(destination);
            return new EndPoint<T>(subject);
        }

<<<<<<< HEAD
        public async Task Open()
=======
        public void Dispose()
>>>>>>> f23e5218
        {
          _brokerTeardown.OnNext(Unit.Default);
        }
    }
}<|MERGE_RESOLUTION|>--- conflicted
+++ resolved
@@ -148,11 +148,7 @@
             return new EndPoint<T>(subject);
         }
 
-<<<<<<< HEAD
-        public async Task Open()
-=======
         public void Dispose()
->>>>>>> f23e5218
         {
           _brokerTeardown.OnNext(Unit.Default);
         }
