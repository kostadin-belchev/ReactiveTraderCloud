﻿using Adaptive.ReactiveTrader.Messaging.WAMP;
using Common.Logging;
using System;
using System.Linq;
using System.Reactive;
using System.Reactive.Disposables;
using System.Reactive.Linq;
using System.Threading.Tasks;
<<<<<<< HEAD
=======
using SystemEx;
using Adaptive.ReactiveTrader.Messaging.WAMP;
using Common.Logging;
>>>>>>> 9e9b352e
using WampSharp.V2;
using WampSharp.V2.Client;
using WampSharp.V2.Core.Contracts;
using WampSharp.V2.Fluent;
using WampSharp.V2.MetaApi;

namespace Adaptive.ReactiveTrader.Messaging
{
    internal class Broker : IBroker
    {
        private static readonly ILog Log = LogManager.GetLogger<Broker>();

        private readonly IWampChannel _channel;
        private WampMetaApiServiceProxy _meta;
        private readonly IObservable<long> _sessionTeardowns;
        private readonly IObservable<long> _subscriptionTeardowns;

        public Broker(string uri, string realm)
        {
            _channel = new WampChannelFactory()
                .ConnectToRealm(realm)
                .WebSocketTransport(uri)
                .MsgpackSerialization()
                .Build();
            
            _sessionTeardowns =
                Observable.Create<long>(async o =>
                {
                    var r = await _meta.SubscribeTo.Session.OnLeave(o.OnNext);
                    return Disposable.Create(async () => await r.DisposeAsync());
                }).Publish().RefCount();

            _subscriptionTeardowns =
                Observable.Create<long>(
                    async observer =>
                    {
                        var r = await _meta.SubscribeTo.Subscription.OnUnsubscribe(
                            (sessionID, subscriptionId) => { observer.OnNext(subscriptionId); });
                        return Disposable.Create(async () => await r.DisposeAsync());
                    }).Publish().RefCount();
        }

        public async Task<IAsyncDisposable> RegisterCall(string procName, Func<IRequestContext, IMessage, Task> onMessage)
        {
            if (Log.IsInfoEnabled)
            {
                Log.Info($"Registering call: [{procName}]");
            }

            var rpcOperation = new RpcOperation(procName, onMessage);
            var realm = _channel.RealmProxy;

            var registerOptions = new RegisterOptions
            {
                Invoke = "single"
            };

            return await realm.RpcCatalog.Register(rpcOperation, registerOptions);
        }
<<<<<<< HEAD

        public async Task RegisterCallResponse<TResponse>(string procName,
=======
        
        public async Task<IAsyncDisposable> RegisterCallResponse<TResponse>(string procName,
>>>>>>> 9e9b352e
            Func<IRequestContext, IMessage, Task<TResponse>> onMessage)
        {
            if (Log.IsInfoEnabled)
            {
                Log.Info($"Registering call with response: [{procName}]");
            }

            var rpcOperation = new RpcResponseOperation<TResponse>(procName, onMessage);
            var realm = _channel.RealmProxy;

            var registerOptions = new RegisterOptions
            {
                Invoke = "roundrobin",
            };

            return await realm.RpcCatalog.Register(rpcOperation, registerOptions);
        }

        public async Task<IPrivateEndPoint<T>> GetPrivateEndPoint<T>(ITransientDestination destination)
        {
            var dest = (WampTransientDestination) destination;
            var subID = await _meta.LookupSubscriptionIdAsync(dest.Topic, new SubscribeOptions {Match = "exact"});

            Log.DebugFormat("Create subscription {0} ({1})", subID, dest);

            if (!subID.HasValue)
            {
                // subscription is already disposed 
                Log.ErrorFormat("Subscription not found for topic {0}", dest.Topic);
                throw new Exception("No subscribers found for private subscription.");
            }
            var sessionID = (await _meta.GetSubscribersAsync(subID.Value)).FirstOrDefault();

            if (sessionID == 0)
            {
                Log.ErrorFormat("Subscription found but there are no subscriptions for topic {0}", dest.Topic);
                throw new Exception("No subscribers found for private subscription.");
            }

            var breaker =
                _sessionTeardowns.Where(s => s == sessionID).Select(_ => Unit.Default)
                    .Merge(_subscriptionTeardowns.Where(s => s == subID.Value).Select(_ => Unit.Default))
                    .Take(1)
                    .Do(o => Log.DebugFormat("Remove subscription for {0} ({1})", subID, dest));

            var subject = _channel.RealmProxy.Services.GetSubject<T>(dest.Topic);

            return new PrivateEndPoint<T>(subject, breaker);
        }

        public async Task<IEndPoint<T>> GetPublicEndPoint<T>(string destination)
        {
            await Task.Delay(0);
            var subject = _channel.RealmProxy.Services.GetSubject<T>(destination);
            return new EndPoint<T>(subject);
        }

      

        public async Task Open()
        {
            await _channel.Open();

            _meta = _channel.RealmProxy.GetMetaApiServiceProxy();
        }
    }
}<|MERGE_RESOLUTION|>--- conflicted
+++ resolved
@@ -6,12 +6,7 @@
 using System.Reactive.Disposables;
 using System.Reactive.Linq;
 using System.Threading.Tasks;
-<<<<<<< HEAD
-=======
 using SystemEx;
-using Adaptive.ReactiveTrader.Messaging.WAMP;
-using Common.Logging;
->>>>>>> 9e9b352e
 using WampSharp.V2;
 using WampSharp.V2.Client;
 using WampSharp.V2.Core.Contracts;
@@ -71,13 +66,8 @@
 
             return await realm.RpcCatalog.Register(rpcOperation, registerOptions);
         }
-<<<<<<< HEAD
-
-        public async Task RegisterCallResponse<TResponse>(string procName,
-=======
         
         public async Task<IAsyncDisposable> RegisterCallResponse<TResponse>(string procName,
->>>>>>> 9e9b352e
             Func<IRequestContext, IMessage, Task<TResponse>> onMessage)
         {
             if (Log.IsInfoEnabled)
