using System;
using System.Threading.Tasks;

namespace Adaptive.ReactiveTrader.Messaging
{
    public interface IBroker
    {
<<<<<<< HEAD
        Task RegisterCall(string v, Func<IRequestContext, IMessage, Task> onMessage);
        Task<IPrivateEndPoint<T>> GetPrivateEndPoint<T>(ITransientDestination replyTo);
        Task<IEndPoint<T>> GetPublicEndPoint<T>(string topic);

=======
        Task RegisterCall(string v, Action<IRequestContext, IMessage> onMessage);
        Task<IObserver<T>> CreateChannelAsync<T>(ITransientDestination replyTo);
        Task RegisterCallResponse<TResponse>(string v, Func<IRequestContext, IMessage, Task<TResponse>> onMessage);
>>>>>>> b8fb2d08
    }
}<|MERGE_RESOLUTION|>--- conflicted
+++ resolved
@@ -5,15 +5,10 @@
 {
     public interface IBroker
     {
-<<<<<<< HEAD
-        Task RegisterCall(string v, Func<IRequestContext, IMessage, Task> onMessage);
+        Task RegisterCall(string procName, Func<IRequestContext, IMessage, Task> onMessage);
+        Task RegisterCallResponse<TResponse>(string procName, Func<IRequestContext, IMessage, Task<TResponse>> onMessage);
+
         Task<IPrivateEndPoint<T>> GetPrivateEndPoint<T>(ITransientDestination replyTo);
         Task<IEndPoint<T>> GetPublicEndPoint<T>(string topic);
-
-=======
-        Task RegisterCall(string v, Action<IRequestContext, IMessage> onMessage);
-        Task<IObserver<T>> CreateChannelAsync<T>(ITransientDestination replyTo);
-        Task RegisterCallResponse<TResponse>(string v, Func<IRequestContext, IMessage, Task<TResponse>> onMessage);
->>>>>>> b8fb2d08
     }
 }