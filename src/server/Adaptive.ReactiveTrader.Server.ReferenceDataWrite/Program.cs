--- conflicted
+++ resolved
@@ -1,10 +1,8 @@
-<<<<<<< HEAD
-﻿using Adaptive.ReactiveTrader.EventStore;
-=======
-﻿using EventStore.ClientAPI;
+using Adaptive.ReactiveTrader.EventStore;
+using EventStore.ClientAPI;
 using System;
 using System.Net;
->>>>>>> 47ede872
+
 
 namespace Adaptive.ReactiveTrader.Server.ReferenceDataWrite
 {
@@ -12,14 +10,8 @@
     {
         public void Main(string[] args)
         {
-<<<<<<< HEAD
-            var memoryEventStore = new NetworkEventStore();
-            ReferenceDataWriterLauncher.Run(memoryEventStore).RunSynchronously();
-=======
-            var connection = EventStoreConnection.Create(new IPEndPoint(IPAddress.Loopback, 1113));
-            connection.ConnectAsync().Wait();
-
-            var repository = new CurrencyPairRepository(connection);
+            var eventStore = new NetworkEventStore();
+            var repository = new CurrencyPairRepository(eventStore);
 
             if (args.Length > 0)
             {
@@ -46,7 +38,6 @@
 
             Console.WriteLine("Press a key to exit");
             Console.ReadKey();
->>>>>>> 47ede872
         }
     }
 }