--- conflicted
+++ resolved
@@ -6,31 +6,22 @@
     [ProtoContract]
     public class SpotPriceDto
     {
-<<<<<<< HEAD
+        [ProtoMember(1)]
         public string Symbol { get; set; }
-        public decimal Bid { get; set; }
-        public decimal Ask { get; set; }
-        public decimal Mid { get; set; }
-        public DateTime ValueDate { get; set; }
-        public long CreationTimestamp { get; set; }
-=======
-        [ProtoMember(1)]
-        public string symbol { get; set; }
 
         [ProtoMember(2)]
-        public decimal bid { get; set; }
+        public decimal Bid { get; set; }
 
         [ProtoMember(3)]
-        public decimal ask { get; set; }
+        public decimal Ask { get; set; }
 
         [ProtoMember(4)]
-        public decimal mid { get; set; }
+        public decimal Mid { get; set; }
 
         [ProtoMember(5)]
-        public DateTime valueDate { get; set; }
+        public DateTime ValueDate { get; set; }
 
         [ProtoMember(6)]
-        public long creationTimestamp { get; set; }
->>>>>>> 368852e2
+        public long CreationTimestamp { get; set; }
     }
 }