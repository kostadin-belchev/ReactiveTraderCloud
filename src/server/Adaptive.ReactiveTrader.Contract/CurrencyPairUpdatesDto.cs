using System.Collections.Generic;

namespace Adaptive.ReactiveTrader.Contract
{
    public class CurrencyPairUpdatesDto
    {
<<<<<<< HEAD
        public static readonly CurrencyPairUpdatesDto Empty = new CurrencyPairUpdatesDto(new CurrencyPairUpdateDto[0]);
=======
        public static CurrencyPairUpdatesDto Empty = new CurrencyPairUpdatesDto(new CurrencyPairUpdateDto[0], false);
>>>>>>> db3fbc6d

        public CurrencyPairUpdatesDto(IList<CurrencyPairUpdateDto> updates, bool isStateOfTheWorld)
        {
            Updates = updates;
            IsStateOfTheWorld = isStateOfTheWorld;
        }

        public IList<CurrencyPairUpdateDto> Updates { get; }
        public bool IsStateOfTheWorld { get; }
    }
}<|MERGE_RESOLUTION|>--- conflicted
+++ resolved
@@ -4,11 +4,7 @@
 {
     public class CurrencyPairUpdatesDto
     {
-<<<<<<< HEAD
-        public static readonly CurrencyPairUpdatesDto Empty = new CurrencyPairUpdatesDto(new CurrencyPairUpdateDto[0]);
-=======
         public static CurrencyPairUpdatesDto Empty = new CurrencyPairUpdatesDto(new CurrencyPairUpdateDto[0], false);
->>>>>>> db3fbc6d
 
         public CurrencyPairUpdatesDto(IList<CurrencyPairUpdateDto> updates, bool isStateOfTheWorld)
         {
