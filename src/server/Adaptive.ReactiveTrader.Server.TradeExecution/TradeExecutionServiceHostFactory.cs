﻿using Adaptive.ReactiveTrader.Messaging;
using System;
<<<<<<< HEAD
using System.Threading.Tasks;
using Adaptive.ReactiveTrader.EventStore;
using Adaptive.ReactiveTrader.EventStore.Connection;
=======
using System.Reactive.Disposables;
using Adaptive.ReactiveTrader.Common;
>>>>>>> 5cfc0f8a
using Adaptive.ReactiveTrader.EventStore.Domain;
using Adaptive.ReactiveTrader.Server.Core;
using Common.Logging;
using EventStore.ClientAPI;

namespace Adaptive.ReactiveTrader.Server.TradeExecution
{
    public class TradeExecutionServiceHostFactory : IServceHostFactoryWithEventStore, IDisposable
    {
        protected static readonly ILog Log = LogManager.GetLogger<TradeExecutionServiceHostFactory>();
<<<<<<< HEAD

        private TradeExecutionService _service;
        private Repository _cache;
        private TradeExecutionEngine _executionEngine;

        public void Initialize(IEventStoreConnection es, IConnectionStatusMonitor monitor)
=======
        private readonly SerialDisposable _cleanup = new SerialDisposable();
        
        public void Initialize(IObservable<IConnected<IBroker>> broker)
>>>>>>> 5cfc0f8a
        {
            
        }

        public void Initialize(IObservable<IConnected<IBroker>> brokerStream, IObservable<IConnected<IEventStoreConnection>> eventStoreStream)
        {
            var repositoryStream = eventStoreStream.LaunchOrKill(conn => new Repository(conn));
            var idProvider = eventStoreStream.LaunchOrKill(conn => new TradeIdProvider(conn));
            var engineStream = repositoryStream.LaunchOrKill(idProvider, (repo, id) => new TradeExecutionEngine(repo, id));
            var serviceStream = engineStream.LaunchOrKill(engine => new TradeExecutionService(engine));
            _cleanup.Disposable = serviceStream.LaunchOrKill(brokerStream, (service, broker) => new TradeExecutionServiceHost(service, broker)).Subscribe();
        }

        public void Dispose()
        {
            _cleanup.Dispose();
        }
    }
}<|MERGE_RESOLUTION|>--- conflicted
+++ resolved
@@ -1,13 +1,7 @@
 ﻿using Adaptive.ReactiveTrader.Messaging;
 using System;
-<<<<<<< HEAD
-using System.Threading.Tasks;
-using Adaptive.ReactiveTrader.EventStore;
-using Adaptive.ReactiveTrader.EventStore.Connection;
-=======
 using System.Reactive.Disposables;
 using Adaptive.ReactiveTrader.Common;
->>>>>>> 5cfc0f8a
 using Adaptive.ReactiveTrader.EventStore.Domain;
 using Adaptive.ReactiveTrader.Server.Core;
 using Common.Logging;
@@ -18,18 +12,9 @@
     public class TradeExecutionServiceHostFactory : IServceHostFactoryWithEventStore, IDisposable
     {
         protected static readonly ILog Log = LogManager.GetLogger<TradeExecutionServiceHostFactory>();
-<<<<<<< HEAD
-
-        private TradeExecutionService _service;
-        private Repository _cache;
-        private TradeExecutionEngine _executionEngine;
-
-        public void Initialize(IEventStoreConnection es, IConnectionStatusMonitor monitor)
-=======
         private readonly SerialDisposable _cleanup = new SerialDisposable();
         
         public void Initialize(IObservable<IConnected<IBroker>> broker)
->>>>>>> 5cfc0f8a
         {
             
         }
