--- conflicted
+++ resolved
@@ -66,13 +66,8 @@
                     Notional = trade.Notional,
                     SpotRate = trade.SpotRate,
                     Status = trade.State,
-<<<<<<< HEAD
-                    TradeDate = tradeDate.ToString("dd/MM/yyyy"), // TODO check this is ok
-                    ValueDate = $"SP. {valueDate.Day} {valueDate.ToString("MMM")}",
-=======
                     TradeDate = tradeDate,
                     ValueDate = valueDate,
->>>>>>> a2fde95a
                     TradeId = id,
                     TraderName = user,
                     DealtCurrency = trade.DealtCurrency
