--- conflicted
+++ resolved
@@ -3,6 +3,7 @@
 using System;
 using System.Threading.Tasks;
 using Adaptive.ReactiveTrader.Server.TradeExecution.Domain;
+using Adaptive.ReactiveTrader.Server.Common;
 
 namespace Adaptive.ReactiveTrader.Server.TradeExecution
 {
@@ -22,10 +23,6 @@
             var id = await _tradeIdProvider.GetNextId();
             var tradeDate = DateTime.UtcNow;
 
-<<<<<<< HEAD
-            var trade = new Trade(id, user, request.CurrencyPair, request.SpotRate, tradeDate, request.ValueDate, request.Direction, request.Notional, request.DealtCurrency);
-            await _repository.SaveAsync(trade);
-=======
             DateTime valueDate;
             if( !DateTime.TryParse(request.ValueDate, out valueDate) )
             {
@@ -33,9 +30,8 @@
             }
 
 
-            var tradeCreatedEvent = new TradeCreatedEvent(id, user, request.CurrencyPair, request.SpotRate, DateUtils.ToSerializationFormat(tradeDate), DateUtils.ToSerializationFormat(valueDate), request.Direction.ToString(), request.Notional, request.DealtCurrency);
-            await _eventStore.AppendToStreamAsync($"trade-{id}", ExpectedVersion.Any, new EventData(Guid.NewGuid(), "Trade Created", false, Encoding.UTF8.GetBytes(JsonConvert.SerializeObject(tradeCreatedEvent)), new byte[0]));
->>>>>>> 9e9b352e
+            var trade = new Trade(id, user, request.CurrencyPair, request.SpotRate, tradeDate, valueDate, request.Direction, request.Notional, request.DealtCurrency);
+            await _repository.SaveAsync(trade);
 
             await ExecuteImpl(trade);
             
@@ -49,23 +45,13 @@
             {
                 Trade = new TradeDto
                 {
-<<<<<<< HEAD
                     CurrencyPair = trade.CurrencyPair,
                     Direction = trade.Direction,
                     Notional = trade.Notional,
                     SpotRate = trade.SpotRate,
                     Status = trade.State,
-                    TradeDate = tradeDate,
-                    ValueDate = trade.ValueDate,
-=======
-                    CurrencyPair = request.CurrencyPair,
-                    Direction = request.Direction,
-                    Notional = request.Notional,
-                    SpotRate = request.SpotRate,
-                    Status = status,
                     TradeDate = tradeDate.ToShortDateString(),
-                    ValueDate =  "SP. " + valueDate.Day + " " + valueDate.ToString("MMM"),
->>>>>>> 9e9b352e
+                    ValueDate = "SP. " + valueDate.Day + " " + valueDate.ToString("MMM"),
                     TradeId = id,
                     TraderName = user,
                     DealtCurrency = trade.DealtCurrency
