{
  "version": "1.0.0-*",
  "description": "ReferenceDataRead Console Application",
  "authors": [ "jon.clare" ],
  "tags": [ "" ],
  "projectUrl": "",
  "licenseUrl": "",

<<<<<<< HEAD
    "dependencies": {
        "Common.Logging": "3.3.1",
        "Adaptive.ReactiveTrader.Contract": "1.0.0-*",
        "Adaptive.ReactiveTrader.Server.Common": "1.0.0-*"
    },
=======
  "dependencies": {
    "Adaptive.ReactiveTrader.EventStore": "",
    "Common.Logging": "3.3.1",
    "Adaptive.ReactiveTrader.Messaging": "1.0.0-*",
    "Adaptive.ReactiveTrader.Contract": "1.0.0-*"
  },
>>>>>>> 2f3f6c34


  "commands": {
    "dev": "Adaptive.ReactiveTrader.Server.ReferenceDataRead dev",
    "prod": "Adaptive.ReactiveTrader.Server.ReferenceDataRead prod"
  },
  "frameworks": {
    "dnx451": {
      "frameworkAssemblies": {
        "System.Runtime": "",
        "System.Collections": ""
      }
    }
  }
}<|MERGE_RESOLUTION|>--- conflicted
+++ resolved
@@ -6,25 +6,14 @@
   "projectUrl": "",
   "licenseUrl": "",
 
-<<<<<<< HEAD
-    "dependencies": {
-        "Common.Logging": "3.3.1",
-        "Adaptive.ReactiveTrader.Contract": "1.0.0-*",
-        "Adaptive.ReactiveTrader.Server.Common": "1.0.0-*"
-    },
-=======
   "dependencies": {
-    "Adaptive.ReactiveTrader.EventStore": "",
-    "Common.Logging": "3.3.1",
-    "Adaptive.ReactiveTrader.Messaging": "1.0.0-*",
-    "Adaptive.ReactiveTrader.Contract": "1.0.0-*"
+     "Adaptive.ReactiveTrader.Server.Core": "1.0.0-*"
   },
->>>>>>> 2f3f6c34
 
 
   "commands": {
-    "dev": "Adaptive.ReactiveTrader.Server.ReferenceDataRead dev",
-    "prod": "Adaptive.ReactiveTrader.Server.ReferenceDataRead prod"
+    "dev": "Adaptive.ReactiveTrader.Server.ReferenceDataRead config.dev.json",
+    "prod": "Adaptive.ReactiveTrader.Server.ReferenceDataRead config.prod.json"
   },
   "frameworks": {
     "dnx451": {
