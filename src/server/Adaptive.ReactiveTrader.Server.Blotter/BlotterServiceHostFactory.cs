--- conflicted
+++ resolved
@@ -4,13 +4,8 @@
 using System;
 using System.Reactive.Disposables;
 using System.Threading.Tasks;
-<<<<<<< HEAD
-using Adaptive.ReactiveTrader.EventStore;
-using Adaptive.ReactiveTrader.EventStore.Connection;
-=======
 using Adaptive.ReactiveTrader.Common;
 using Adaptive.ReactiveTrader.Server.Core;
->>>>>>> 5cfc0f8a
 
 namespace Adaptive.ReactiveTrader.Server.Blotter
 {
@@ -21,17 +16,7 @@
         private BlotterService _service;
         private TradeCache _cache;
 
-<<<<<<< HEAD
-        public void Initialize(IEventStoreConnection es, IConnectionStatusMonitor monitor)
-        {
-            _cache = new TradeCache(es);
-            _cache.Initialize();
-
-            _service = new BlotterService(_cache.GetTrades());
-        }
-=======
         private readonly SerialDisposable _cleanup = new SerialDisposable();
->>>>>>> 5cfc0f8a
 
         public Task<ServiceHostBase> Create(IBroker broker)
         {
