--- conflicted
+++ resolved
@@ -1,13 +1,4 @@
-<<<<<<< HEAD
-﻿using Adaptive.ReactiveTrader.Server.Common;
-=======
-﻿using System;
-using Adaptive.ReactiveTrader.EventStore;
-using Adaptive.ReactiveTrader.Messaging;
-using Adaptive.ReactiveTrader.Server.Common.Config;
-using Common.Logging;
-using Common.Logging.Simple;
->>>>>>> 2f3f6c34
+﻿using Adaptive.ReactiveTrader.Server.Core;
 
 namespace Adaptive.ReactiveTrader.Server.Blotter
 {
@@ -15,32 +6,7 @@
     {
         public static void Main(string[] args)
         {
-<<<<<<< HEAD
             App.Run(args, new BlotterServiceHostFactory());
-=======
-            LogManager.Adapter = new ConsoleOutLoggerFactoryAdapter
-            {
-                ShowLogName = true
-            };
-            
-            try
-            {
-                var config = ServiceConfiguration.FromArgs(args);
-                var broker = BrokerFactory.Create(config.Broker);
-                var eventStoreConnection = EventStoreConnectionFactory.Create(EventStoreLocation.External, config.EventStore);
-                eventStoreConnection.ConnectAsync().Wait();
-
-                using (BlotterLauncher.Run(eventStoreConnection, broker.Result).Result)
-                {
-                    Console.WriteLine("Press Any Key To Stop...");
-                    Console.ReadLine();
-                }
-            }
-            catch (Exception e)
-            {
-                Console.WriteLine(e);
-            }
->>>>>>> 2f3f6c34
         }
     }
 }