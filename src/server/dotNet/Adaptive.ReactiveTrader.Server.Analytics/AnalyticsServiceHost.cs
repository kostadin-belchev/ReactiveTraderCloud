using System;
using System.Reactive.Disposables;
using System.Reactive.Linq;
using System.Threading.Tasks;
using Adaptive.ReactiveTrader.Contract;
using Adaptive.ReactiveTrader.Messaging;
using Adaptive.ReactiveTrader.Server.Common;
using Serilog;
using Serilog.Context;

namespace Adaptive.ReactiveTrader.Server.Analytics
{
    public class AnalyticsServiceHost : ServiceHostBase
    {
        private readonly IBroker _broker;
        private readonly IAnalyticsService _service;
        private readonly CompositeDisposable _subscriptions;
        private readonly TradeCache _tradeCache;

        public AnalyticsServiceHost(IAnalyticsService service, IBroker broker, TradeCache tradeCache) : base(broker, "analytics")
        {
            _service = service;
            _broker = broker;
            _tradeCache = tradeCache;
            _subscriptions = new CompositeDisposable();

            RegisterCall("getAnalytics", GetAnalyticsStream);
            StartHeartBeat();

            ListenForPricesAndTrades();
        }

        private void ListenForPricesAndTrades()
        {
            using (LogContext.PushProperty("InstanceId", InstanceId))
            {
                Log.Information("Subscribing to prices topic...");

                _subscriptions.Add(_broker.SubscribeToTopic<SpotPriceDto>("prices")
                                          .Subscribe(p => _service.OnPrice(p)));

                Log.Information("Subscribed to prices topic");

                Log.Information("Subscribing to trades...");

                _subscriptions.Add(_tradeCache.GetTrades()
                                              .SelectMany(t => t.Trades)
                                              .Where(t => t.Status == TradeStatusDto.Done)
                                              .Subscribe(t => _service.OnTrade(t)));

<<<<<<< HEAD
                Log.Information("Subscribed to trades");
            }
=======
            _subscriptions.Add(_tradeCache.GetTrades()
                                          .SkipWhile(t => t.IsStale)
                                          .Where(t => t.IsStale && t.IsStateOfTheWorld && t.Trades.Count == 0)
                                          .Subscribe(t => _service.OnReset()));

            Log.Information("Subscribed to trades");
>>>>>>> 0e81a2b7
        }

        private Task GetAnalyticsStream(IRequestContext context, IMessage message)
        {
            using (LogContext.PushProperty("InstanceId", InstanceId))
            {
                Log.Debug("Received GetAnalyticsStream from {username}", context.Username);

                var endPoint = _broker.GetPrivateEndPoint<PositionUpdatesDto>(context.ReplyTo, context.CorrelationId);

                _subscriptions.Add(_service.GetAnalyticsStream()
                                           .TakeUntil(endPoint.TerminationSignal)
                                           .Subscribe(endPoint));

                return Task.CompletedTask;
            }
        }

        public override void Dispose()
        {
            base.Dispose();
            _subscriptions.Dispose();
        }
    }
}<|MERGE_RESOLUTION|>--- conflicted
+++ resolved
@@ -48,17 +48,13 @@
                                               .Where(t => t.Status == TradeStatusDto.Done)
                                               .Subscribe(t => _service.OnTrade(t)));
 
-<<<<<<< HEAD
+                _subscriptions.Add(_tradeCache.GetTrades()
+                                              .SkipWhile(t => t.IsStale)
+                                              .Where(t => t.IsStale && t.IsStateOfTheWorld && t.Trades.Count == 0)
+                                              .Subscribe(t => _service.OnReset()));
+
                 Log.Information("Subscribed to trades");
             }
-=======
-            _subscriptions.Add(_tradeCache.GetTrades()
-                                          .SkipWhile(t => t.IsStale)
-                                          .Where(t => t.IsStale && t.IsStateOfTheWorld && t.Trades.Count == 0)
-                                          .Subscribe(t => _service.OnReset()));
-
-            Log.Information("Subscribed to trades");
->>>>>>> 0e81a2b7
         }
 
         private Task GetAnalyticsStream(IRequestContext context, IMessage message)
