--- conflicted
+++ resolved
@@ -6,17 +6,12 @@
   exit 1
 fi
 
-<<<<<<< HEAD
-
-=======
->>>>>>> 02be322e
 # fail fast
 set -euo pipefail
 
 # get and control config
 . ../../../config
 
-<<<<<<< HEAD
 # Build the dist folder
 mkdir -p ./npminstall/build
 rm -rf ./npminstall/build/*
@@ -36,12 +31,6 @@
   -v /$(pwd)/dist:/dist \
   weareadaptive/websrc:latest
 
-=======
-# generate container folder
-mkdir -p ./build
-sed "s/__VNGINX__/$vNginx/g"    ./template.Dockerfile > ./build/Dockerfile
->>>>>>> 02be322e
-
 # build nginx container
 mkdir -p ./nginx/build
 
