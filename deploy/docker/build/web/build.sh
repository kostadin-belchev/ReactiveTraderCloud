--- conflicted
+++ resolved
@@ -42,14 +42,8 @@
 cp ./prod.nginx.conf ./build/prod.nginx.conf
 
 # todo: remove the node dependency !
-<<<<<<< HEAD
-pushd ../../../../src/client
-npm install
-
-=======
 cd ../../../../src/client
 npm install
->>>>>>> 620ce482
 npm run compile
 cd ../../deploy/docker/build/web
 
