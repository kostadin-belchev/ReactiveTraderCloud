#! /bin/bash

# fail fast
set -euo pipefail

createHttpFile() {
portNumber=$1
service=$2
namespace=$3
file="/servers/http.$service.$namespace"
mkdir -p /servers
cat <<EOF > $file 
server {
    listen 80;
    server_name $service-$namespace.__DOMAINNAME__;

    location / {
        proxy_pass http://$service.$namespace;
    }
}
EOF
}

createWsFile() {
portNumber=$1
service=$2
namespace=$3
file="/servers/ws.$service.$namespace"

cat <<EOF > $file
server {
    listen      $portNumber;
    server_name $service-$namespace.__DOMAINNAME__;

    location / {
        proxy_pass http://$service.$namespace:$portNumber;
        proxy_set_header X-Real-IP \$remote_addr;
        proxy_set_header Host \$host;
        proxy_set_header X-Forwarded-For \$proxy_add_x_forwarded_for;
        
        # ws support
        proxy_http_version 1.1;
        proxy_set_header Upgrade \$http_upgrade;
        proxy_set_header Connection "upgrade";
    }
}
EOF
}

# SSL
createHttpsFile() {
portNumber=$1
service=$2
namespace=$3
file="/servers/https.$service.$namespace"

cat <<EOF > $file 
server {
<<<<<<< HEAD
    listen      443;
    server_name $service-$namespace.__DOMAINNAME__;
    
    ssl                    on;
    ssl_certificate        /etc/ssl/__DOMAINNAME__.pem;
    ssl_certificate_key    /etc/ssl/__DOMAINNAME__.key;
=======
    listen 80;
    server_name $service-$namespace.__DOMAINNAME__;
>>>>>>> accb4310

    location / {
        proxy_pass http://$service.$namespace:$portNumber;
    }
}
EOF
}

createWssFile() {
portNumber=$1
service=$2
namespace=$3
file="/servers/ws.$service.$namespace"

cat <<EOF > $file
server {
    listen      $portNumber;
    server_name $service-$namespace.__DOMAINNAME__;

<<<<<<< HEAD
=======
    location / {
        proxy_pass http://$service.$namespace:$portNumber;
        proxy_set_header X-Real-IP \$remote_addr;
        proxy_set_header Host \$host;
        proxy_set_header X-Forwarded-For \$proxy_add_x_forwarded_for;
        
        # ws support
        proxy_http_version 1.1;
        proxy_set_header Upgrade \$http_upgrade;
        proxy_set_header Connection "upgrade";
    }
}
EOF
}

# SSL
createHttpsFile() {
portNumber=$1
service=$2
namespace=$3
file="/servers/https.$service.$namespace"

cat <<EOF > $file 
server {
    listen      443;
    server_name $service-$namespace.__DOMAINNAME__;
    
    ssl                    on;
    ssl_certificate        /etc/ssl/__DOMAINNAME__.pem;
    ssl_certificate_key    /etc/ssl/__DOMAINNAME__.key;

    location / {
        proxy_pass http://$service.$namespace:$portNumber;
    }
}
EOF
}

createWssFile() {
portNumber=$1
service=$2
namespace=$3
file="/servers/ws.$service.$namespace"

cat <<EOF > $file
server {
    listen      $portNumber;
    server_name $service-$namespace.__DOMAINNAME__;

>>>>>>> accb4310
    ssl                    on;
    ssl_certificate        /etc/ssl/__DOMAINNAME__.pem;
    ssl_certificate_key    /etc/ssl/__DOMAINNAME__.key;

    location / {
        proxy_pass http://$service.$namespace:$portNumber;
        proxy_set_header X-Real-IP \$remote_addr;
        proxy_set_header Host \$host;
        proxy_set_header X-Forwarded-For \$proxy_add_x_forwarded_for;
        
        # ws support
        proxy_http_version 1.1;
        proxy_set_header Upgrade \$http_upgrade;
        proxy_set_header Connection "upgrade";
    }
}
EOF
}<|MERGE_RESOLUTION|>--- conflicted
+++ resolved
@@ -56,62 +56,6 @@
 
 cat <<EOF > $file 
 server {
-<<<<<<< HEAD
-    listen      443;
-    server_name $service-$namespace.__DOMAINNAME__;
-    
-    ssl                    on;
-    ssl_certificate        /etc/ssl/__DOMAINNAME__.pem;
-    ssl_certificate_key    /etc/ssl/__DOMAINNAME__.key;
-=======
-    listen 80;
-    server_name $service-$namespace.__DOMAINNAME__;
->>>>>>> accb4310
-
-    location / {
-        proxy_pass http://$service.$namespace:$portNumber;
-    }
-}
-EOF
-}
-
-createWssFile() {
-portNumber=$1
-service=$2
-namespace=$3
-file="/servers/ws.$service.$namespace"
-
-cat <<EOF > $file
-server {
-    listen      $portNumber;
-    server_name $service-$namespace.__DOMAINNAME__;
-
-<<<<<<< HEAD
-=======
-    location / {
-        proxy_pass http://$service.$namespace:$portNumber;
-        proxy_set_header X-Real-IP \$remote_addr;
-        proxy_set_header Host \$host;
-        proxy_set_header X-Forwarded-For \$proxy_add_x_forwarded_for;
-        
-        # ws support
-        proxy_http_version 1.1;
-        proxy_set_header Upgrade \$http_upgrade;
-        proxy_set_header Connection "upgrade";
-    }
-}
-EOF
-}
-
-# SSL
-createHttpsFile() {
-portNumber=$1
-service=$2
-namespace=$3
-file="/servers/https.$service.$namespace"
-
-cat <<EOF > $file 
-server {
     listen      443;
     server_name $service-$namespace.__DOMAINNAME__;
     
@@ -130,14 +74,13 @@
 portNumber=$1
 service=$2
 namespace=$3
-file="/servers/ws.$service.$namespace"
+file="/servers/wss.$service.$namespace"
 
 cat <<EOF > $file
 server {
     listen      $portNumber;
     server_name $service-$namespace.__DOMAINNAME__;
 
->>>>>>> accb4310
     ssl                    on;
     ssl_certificate        /etc/ssl/__DOMAINNAME__.pem;
     ssl_certificate_key    /etc/ssl/__DOMAINNAME__.key;
