#!/usr/bin/env bash

build=$1
if [[ $build = "" ]];then
  echo "servers-build: build number required as first parameter"
  exit 1
fi

<<<<<<< HEAD
=======
# fail fast
>>>>>>> 02be322e
set -euo pipefail

. ../../../config

# build
docker push $serversContainer:latest
docker push $serversContainer:$vMajor.$vMinor.$build<|MERGE_RESOLUTION|>--- conflicted
+++ resolved
@@ -6,10 +6,7 @@
   exit 1
 fi
 
-<<<<<<< HEAD
-=======
 # fail fast
->>>>>>> 02be322e
 set -euo pipefail
 
 . ../../../config
