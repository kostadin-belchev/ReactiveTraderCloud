--- conflicted
+++ resolved
@@ -27,22 +27,10 @@
 docker build --no-cache -t weareadaptive/serverssrc:$build ${this_directory}/build/.
 
 # restore package
-<<<<<<< HEAD
-docker rm dotnetrestored || true
-
-buildCommand="mkdir -p /packages"
-### TODO: this doesn't work when running on windows due to file permission issues
-### Also even in a Linux host it doesn't seem to stop package downloads, thus need investigating 
-# buildCommand="$buildCommand && cp -r /packages /root/.nuget/"
-buildCommand="$buildCommand && dotnet restore"
-# buildCommand="$buildCommand && cp -r /root/.nuget/packages /"
-buildCommand="$buildCommand && dotnet build --configuration Release"
-=======
 container_name="dotnetrestored"
 if [[ "$(docker ps -q -a --filter name=${container_name})" != "" ]]
 then docker rm ${container_name} > /dev/null || true
 fi
->>>>>>> df6ab13f
 
 build_command="mkdir -p /packages"
 build_command="${build_command} && dotnet restore"
