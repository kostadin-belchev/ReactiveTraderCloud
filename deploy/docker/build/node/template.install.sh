#! /bin/sh

set -eu

# prerequisite
apt-get update
apt-get install curl -y

<<<<<<< HEAD
# node
curl -L -O https://nodejs.org/dist/v__VNODE__/node-v__VNODE__-linux-x64.tar.gz
tar -zxvf node-v__VNODE__-linux-x64.tar.gz
rm -r node-v__VNODE__-linux-x64.tar.gz
mv node-v__VNODE__-linux-x64 /node

# python
apt-get install python -y
=======
curl -sL https://deb.nodesource.com/setup_5.x | sudo -E bash - || exit 1
apt-get update || exit 1
apt-get install -y nodejs build-essential || exit 1

apt-get remove curl -y || exit 1
apt-get autoremove -y || exit 1
>>>>>>> 12875ebe
<|MERGE_RESOLUTION|>--- conflicted
+++ resolved
@@ -4,9 +4,8 @@
 
 # prerequisite
 apt-get update
-apt-get install curl -y
+apt-get install curl build-essential -y
 
-<<<<<<< HEAD
 # node
 curl -L -O https://nodejs.org/dist/v__VNODE__/node-v__VNODE__-linux-x64.tar.gz
 tar -zxvf node-v__VNODE__-linux-x64.tar.gz
@@ -15,11 +14,7 @@
 
 # python
 apt-get install python -y
-=======
-curl -sL https://deb.nodesource.com/setup_5.x | sudo -E bash - || exit 1
-apt-get update || exit 1
-apt-get install -y nodejs build-essential || exit 1
 
-apt-get remove curl -y || exit 1
-apt-get autoremove -y || exit 1
->>>>>>> 12875ebe
+# clean
+apt-get remove curl -y
+apt-get autoremove -y