machine:
  node:
    version: 5.1.0
  services:
    - docker

dependencies:
  cache_directories:
    - ~/.npm
  override:
    - docker info
    # update build number
    - sed -i "s/spike/$CIRCLE_BUILD_NUM/g" deploy/config
    - cat deploy/config
    # pull base containers
    - . ./deploy/config && docker pull $nginxContainer:$vNginx
    - . ./deploy/config && docker pull $crossbarContainer:$vCrossbar
    - . ./deploy/config && docker pull $monoContainer:$vDnx
    - . ./deploy/config && docker pull $eventstoreContainer:$vEventstore
    # Insure permissions 
    - chmod 755 deploy/docker/build/prepare
    - chmod 755 deploy/docker/build/servers/build.sh
    - chmod 755 deploy/docker/build/broker/build.sh
    - chmod 755 deploy/docker/build/populatedEventstore/build.sh
    - chmod 755 deploy/docker/build/web/build.sh
    # build AdaptiveTrader containers
    - cd deploy/docker/build && ./prepare build servers
    - cd deploy/docker/build && ./prepare build broker
    - cd deploy/docker/build && ./prepare build populatedEventstore
    - cd deploy/docker/build && ./prepare build web

test:
  override:
      - . ./deploy/config && docker run -d --net=host $webContainer:$vMajor.$vMinor.$vBuild
      - . ./deploy/config && docker run -d --net=host $populatedEventstoreContainer:$vMajor.$vMinor.$vBuild
      - . ./deploy/config && docker run -d --net=host $brokerContainer:$vMajor.$vMinor.$vBuild
      - . ./deploy/config && docker run -d --net=host $serversContainer:$vMajor.$vMinor.$vBuild bash -c "dnx -p Adaptive.ReactiveTrader.Server.Launcher run ref && while true; do echo ping; sleep 60; done"
      - . ./deploy/config && docker run -d --net=host $serversContainer:$vMajor.$vMinor.$vBuild bash -c "dnx -p Adaptive.ReactiveTrader.Server.Launcher run p && while true; do echo ping; sleep 60; done"
      - . ./deploy/config && docker run -d --net=host $serversContainer:$vMajor.$vMinor.$vBuild bash -c "dnx -p Adaptive.ReactiveTrader.Server.Launcher run exec && while true; do echo ping; sleep 60; done"
      - . ./deploy/config && docker run -d --net=host $serversContainer:$vMajor.$vMinor.$vBuild bash -c "dnx -p Adaptive.ReactiveTrader.Server.Launcher run b && while true; do echo ping; sleep 60; done"
      - docker ps

deployment:
  hub:
<<<<<<< HEAD
    branch: [master, nginx-reverseproxy] 
=======
    branch: master
>>>>>>> 6328d14f
    commands:
      - docker login -e $DOCKER_EMAIL -u $DOCKER_USER -p $DOCKER_PASS
      - . ./deploy/config && docker push $serversContainer:$vMajor.$vMinor.$vBuild
      - . ./deploy/config && docker push $populatedEventstoreContainer:$vMajor.$vMinor.$vBuild
      - . ./deploy/config && docker push $brokerContainer:$vMajor.$vMinor.$vBuild
      - . ./deploy/config && docker push $webContainer:$vMajor.$vMinor.$vBuild<|MERGE_RESOLUTION|>--- conflicted
+++ resolved
@@ -42,11 +42,7 @@
 
 deployment:
   hub:
-<<<<<<< HEAD
-    branch: [master, nginx-reverseproxy] 
-=======
     branch: master
->>>>>>> 6328d14f
     commands:
       - docker login -e $DOCKER_EMAIL -u $DOCKER_USER -p $DOCKER_PASS
       - . ./deploy/config && docker push $serversContainer:$vMajor.$vMinor.$vBuild
